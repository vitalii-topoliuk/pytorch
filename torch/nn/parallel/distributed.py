--- conflicted
+++ resolved
@@ -883,7 +883,6 @@
                 )
                 self.reducer._set_grads_to_none()  # type: ignore[attr-defined]
 
-<<<<<<< HEAD
     def _fire_reducer_autograd_hook(self, idx, *unused):
         """
         Fires the reducer's autograd hook to allreduce params in a Reducer bucket.
@@ -968,19 +967,6 @@
             )
             p._ddp_mp_hook_state = (grad_acc, hook)
 
-    def _build_replicated_tensor_module(self):
-        if self._use_replicated_tensor_module:
-            # Create a module with ReplicatedTensor without copying tensors. Avoid
-            # registering '_replicated_tensor_module' as a submodule by directly
-            # adding to self.__dict__.
-            from ._replicated_tensor_ddp_interop import _replicate_module
-
-            self.__dict__["_replicated_tensor_module"] = _replicate_module(
-                self.module, self.process_group
-            )
-
-=======
->>>>>>> 26657970
     def _log_and_throw(self, err_type, err_msg):
         if self.logger is not None:
             self.logger.set_error_and_log(f"{str(err_type)}: {err_msg}")
@@ -1332,11 +1318,7 @@
                     **kwargs,
                 )
             with self._inside_ddp_forward():
-<<<<<<< HEAD
-                return module_to_run(*args, **kwargs)  # type: ignore[index]
-=======
-                return self.module(*inputs[0], **kwargs[0])  # type: ignore[index]
->>>>>>> 26657970
+                return self.module(*args, **kwargs)  # type: ignore[index]
         else:
             # Cast inputs to reduced precision if needed.
             # TODO (rohan-varma) test this codepath.
