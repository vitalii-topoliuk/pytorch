import torch
from typing import Set, Dict, List, Type, Optional, cast, Union
import sys
import itertools
import operator
import math
import functools
import threading
from contextlib import contextmanager
from functools import lru_cache
import traceback
import collections
import textwrap
import logging

# NB: The sym_* functions are used via getattr() and must be imported here.
from torch import SymInt, SymFloat, SymBool, sym_not, sym_float, sym_int, sym_max, sym_min  # noqa: F401
from torch._guards import ShapeGuard, Source

SymTypes = (SymInt, SymFloat, SymBool)

log = logging.getLogger(__name__)

class GuardOnDataDependentSymNode(RuntimeError):
    pass

try:
    import sympy  # type: ignore[import]
    from sympy.printing.precedence import precedence  # type: ignore[import] # noqa: F401
    from sympy.printing.str import StrPrinter  # type: ignore[import]
    from sympy.core.logic import fuzzy_and, fuzzy_or  # type: ignore[import]
    HAS_SYMPY = True
except ImportError:
    HAS_SYMPY = False

aten = torch._ops.ops.aten  # type: ignore[has-type]

__all__ = [
    "has_symbolic_sizes_strides", "create_contiguous", "ShapeEnv",
    "SymDispatchMode", "FloorDiv", "guard_int", "guard_float", "guard_scalar", "wrap_node",
    "method_to_operator", "hint_int", "SYMPY_INTERP",
]

SYM_FUNCTION_MODE = None

# We don't bother with the metaclass as all of the dispatching logic happens
# entirely from Python
#
# Didn't bother with ancestors for now, unlikely to have multiple modes for
# symints right now


# SymDispatchMode gets invoked whenever an operation is processed on
# a PySymInt.  When this occurs, you get called at __sym_dispatch__
# with the operation in question.  This is symmetric to TorchDispatchMode
# but with some caveats:
#
#   - In TorchDispatchMode, you get the same arguments as what a user
#     invoked your API with; e.g., if you call torch.ops.aten.foo(a, b),
#     you get (a, b) as args to your call.  In SymDispatchMode, if
#     you call a + b (where a and b are SymInts), you will get
#     (a.node, b.node) as your args (these are PySymInts)
#
#   - SymInt/PySymInt don't have FX proxy support (unlike, e.g., Tensor).
#     So you have to manually call Tracer/create_node to write into
#     the graph.  See ProxySymDispatchMode for an example
#
class SymDispatchMode:
    def __sym_dispatch__(self, func, types, args, kwargs):
        raise NotImplementedError()

    def __enter__(self):
        global SYM_FUNCTION_MODE
        old = SYM_FUNCTION_MODE
        if hasattr(self, "inner"):
            raise RuntimeError(f"{self} has already been used as a mode. Please use a fresh version")
        else:
            self.inner = old
        SYM_FUNCTION_MODE = self
        return self

    def __exit__(self, exc_type, exc_val, exc_tb):
        global SYM_FUNCTION_MODE
        SYM_FUNCTION_MODE = self.inner

def has_symbolic_sizes_strides(elem):
    return elem._has_symbolic_sizes_strides

def create_contiguous(shape):
    strides = [1]
    for dim in reversed(shape[:-1]):
        strides.append(dim * strides[-1])
    return list(reversed(strides))

def _handle_sym_dispatch(func, args, kwargs):
    global SYM_FUNCTION_MODE
    mode = SYM_FUNCTION_MODE
    assert mode
    SYM_FUNCTION_MODE = mode.inner
    try:
        # TODO: properly compute types
        types: List[Type] = []
        return mode.__sym_dispatch__(func, types, args, kwargs)
    finally:
        SYM_FUNCTION_MODE = mode

def hint_int(a):
    if isinstance(a, torch.SymInt):
        return a.node.require_hint()
    assert type(a) is int, a
    return a

def guard_scalar(a):
    if isinstance(a, (SymBool, bool)):
        return guard_bool(a)
    elif isinstance(a, (SymInt, int)):
        return guard_int(a)
    elif isinstance(a, (SymFloat, float)):
        return guard_float(a)
    else:
        raise AssertionError(f"unrecognized scalar {a}")

def guard_bool(a):
    if isinstance(a, SymBool):
        return a.node.guard_bool("", 0)  # NB: uses Python backtrace
    assert type(a) is bool, a
    return a

def guard_int(a):
    if isinstance(a, SymInt):
        return a.node.guard_int("", 0)  # NB: uses Python backtrace
    assert type(a) is int, a
    return a

def guard_float(a):
    if isinstance(a, SymFloat):
        return a.node.guard_float("", 0)  # NB: uses Python backtrace
    assert isinstance(a, float), a
    return a

# Drop in replacement for math.sqrt
def sym_sqrt(a):
    if hasattr(a, '__sym_sqrt__'):
        return a.__sym_sqrt__()
    return math.sqrt(a)

def to_node(self, num):
    if isinstance(num, SymTypes):
        return num.node
    elif type(num) is bool:
        return self.wrap_bool(num)
    elif type(num) is int:
        return self.wrap_int(num)
    elif type(num) is float:
        return self.wrap_float(num)
    else:
        # NotImplemented is important so that Python tries the
        # other magic method
        return NotImplemented

# Given a GraphModule, return all the FakeTensors for all the placeholders
def fx_placeholder_vals(gm):
    return [n.meta['val'] for n in gm.graph.nodes if n.op == "placeholder"]

# Given a GraphModule and arguments to run it with, evaluate that the guards
# for its associated ShapeEnv are satisfied by the passed arguments.  This
# WILL check for duck sizing.
def eval_guards(gm, *args):
    return gm.shape_env.evaluate_guards_for_args(fx_placeholder_vals(gm), args)

def bind_symbols(gm, *args):
    return gm.shape_env.bind_symbols(fx_placeholder_vals(gm), args)

# TODO: An incomplete list
# 1. Set variables to be equal when we do equality
# 2. Specialize on 0/1 when we do subtraction
class SymNode:
    """
    This is a type erased SymInt/SymFloat which we use to do actual operations.
    End users don't touch this.  Magic methods are NOT defined on this object.
    """
    def __init__(self, expr, shape_env, pytype, hint: Optional[Union[int, float]], constant=None):
        self._expr = expr
        self.shape_env = shape_env
        self.pytype = pytype
        # What's the difference between hint and constant?
        #
        # - A constant is known to be invariant across invocations of the model;
        #   it will always be this value.  We only really know this when we
        #   encounter an honest-to-goodness literal (when wrapping it into
        #   a SymNode, we set constant.)  Most of the time, constant is None
        #
        # - A hint is a *particular* value from the particular run we are
        #   tracing, but it may vary the next time around.  It's useful to
        #   keep this around, as if we need a concrete value from a SymNode,
        #   we will return the hint and guard on the expression that produced
        #   it giving the same hint next time around.  The hint is not
        #   guaranteed to be set either: if you have an unbacked SymNode,
        #   there won't be any hint; it was the result of some tensor-dependent
        #   computation, but we don't know what it actually is because we
        #   haven't actually run the tensor computation.
        #
        # hint_expr is only set if we don't have a hint.  When it is set, it
        # contains the expression which contains the unbacked symnodes that,
        # if constrained, would allow this expression to be hinted again.
        if hint is None:
            self._hint_expr = self.expr.xreplace(shape_env.var_to_val)
            self._hint = None
            self._update_hint()  # check if the replacement actually was enough
        else:
            self._hint_expr = None
            self._hint = hint
        self.constant: Optional[Union[int, float, bool]] = constant

    @property
    def expr(self):
        self._update_expr()
        return self._expr

    # Check if we have replacements hint_expr that would allow us to
    # simplify it into a hint
    def _update_hint(self):
        if self._hint_expr.free_symbols <= self.shape_env.replacements.keys():
            self._hint = self.pytype(self.shape_env.replace(self._hint_expr))
            self._hint_expr = None

    @property
    def hint(self):
        if self._hint is None:
            self._update_hint()
        return self._hint

    def require_hint(self):
        if self._hint is None:
            self._update_hint()
            if self._hint is None:
                raise self.shape_env._make_data_dependent_error(self._hint_expr)
            else:
                return self._hint
        else:
            return self._hint

    def _update_expr(self):
        self._expr = self.shape_env.replace(self._expr)

    def is_int(self):
        return self.pytype is int

    def is_float(self):
        return self.pytype is float

    def is_bool(self):
        return self.pytype is bool

    def wrap_int(self, num):
        assert type(num) is int
        return SymNode(sympy.Integer(num), self.shape_env, int, num, constant=num)

    def wrap_float(self, num):
        assert type(num) is float
        return SymNode(sympy.Float(num), self.shape_env, float, num, constant=num)

    def wrap_bool(self, num):
        assert type(num) is bool
        return SymNode(sympy.true if num else sympy.false, self.shape_env, bool, num, constant=num)

    def clone(self):
        return self

    def str(self):
        return f"{self.expr}"

    def __str__(self):
        return self.str()

    def __repr__(self):
        return self.str()

    # These methods are metaprogrammed in below
    def sym_int(self) -> "SymNode":  # noqa: F811
        raise AssertionError("should have been overridden")

    def sym_float(self) -> "SymNode":  # noqa: F811
        raise AssertionError("should have been overridden")

    def or_(self, other) -> "SymNode":  # noqa: F811
        raise AssertionError("should have been overridden")

    def and_(self, other) -> "SymNode":  # noqa: F811
        raise AssertionError("should have been overridden")

    # Make C++ happy
    def sym_or(self, other):
        return self.or_(other)

    def sym_and(self, other):
        return self.and_(other)

    # Today we error on calling int on a symbolic shape, as this is a very accessible footgun.
    def int_(self):
        if len(self.expr.free_symbols) == 0:
            return int(self.expr)
        raise RuntimeError(f"Trying to extract a concrete int out of a symbolic int {self.expr}")

    # You can manually trigger a guard with this function
    def guard_int(self, file, line):
        # TODO: use the file/line for some useful diagnostic on why a
        # guard occurred
        r = self.shape_env.evaluate_expr(self.expr, self.hint)
        try:
            return int(r)
        except Exception:
            log.warn(f"Failed to convert to int: {r}")
            raise

    def guard_float(self, file, line):
        # TODO: use the file/line for some useful diagnostic on why a
        # guard occurred
        r = self.shape_env.evaluate_expr(self.expr, self.hint)
        try:
            return float(r)
        except Exception:
            log.warn(f"Failed to convert to float: {r}")
            raise

    def guard_bool(self, file, line):
        # TODO: use the file/line for some useful diagnostic on why a
        # guard occurred
        # TODO: why is the replace needed here?
        r = self.shape_env.evaluate_expr(self.shape_env.replace(self.expr), self.hint)
        try:
            return bool(r)
        except Exception:
            log.warn(f"Failed to convert to bool: {r}")
            raise

    def bool_(self):
        return self.guard_bool("", 0)


if HAS_SYMPY:
    # Overloaded to be compatible with regular Python.
    # https://github.com/pytorch/pytorch/issues/90900
    class Pow(sympy.Function):
        @classmethod
        def eval(cls, base, exp):
            if exp.is_zero:
                return sympy.Integer(1)
            elif base.is_zero and exp < 0:
                raise ZeroDivisionError(f"{base} cannot be raised to a negative power")
            else:
                return base ** exp

    # Overloaded to be compatible with regular Python.
    # https://github.com/pytorch/pytorch/issues/90900
    class TrueDiv(sympy.Function):
        @classmethod
        def eval(cls, base, divisor):
            if divisor.is_zero:
                raise ZeroDivisionError("division by zero")
            else:
                return base / divisor

    class FloorDiv(sympy.Function):
        """
        We maintain this so that:
        1. We can use divisibility guards to simplify FloorDiv(a, b) to a / b.
        2. Printing out the expression is nicer (compared to say, representing a//b as (a - a % b) / b)
        """
        nargs = (2,)
        precedence = 50  # precedence of mul  # noqa: F811

        # Default return type for SymPy assumptions.
        # https://docs.sympy.org/latest/guides/assumptions.html#implementing-assumptions-handlers
        is_real = True

        @property
        def base(self):
            return self.args[0]

        @property
        def divisor(self):
            return self.args[1]

        def _sympystr(self, printer):
            base = printer.parenthesize(self.base, self.precedence)
            divisor = printer.parenthesize(self.divisor, self.precedence)
            return f"{base}//{divisor}"

        # SymPy assumptions based on argument types.
        def _eval_is_real(self):
            return fuzzy_or([self.base.is_real, self.divisor.is_real])

        def _eval_is_integer(self):
            return fuzzy_and([self.base.is_integer, self.divisor.is_integer])

        # Automatic evaluation.
        # https://docs.sympy.org/latest/guides/custom-functions.html#best-practices-for-eval
        @classmethod
        def eval(cls, base, divisor):
            def check_supported_type(x):
                if (x.is_integer is False and x.is_real is False and x.is_complex) or x.is_Boolean:
                    raise TypeError(
                        f"unsupported operand type(s) for //: "
                        f"'{type(base).__name__}' and '{type(divisor).__name__}'"
                        f", expected integer or real")

            check_supported_type(base)
            check_supported_type(divisor)

            # We don't provide the same error message as in Python because SymPy
            # makes it difficult to check the types.
            if divisor.is_zero:
                raise ZeroDivisionError("division by zero")

            if base.is_zero:
                return sympy.S.Zero
            if base.is_integer and divisor == 1:
                return base
            if base.is_real and divisor == 1:
                return sympy.floor(base)
            if isinstance(base, sympy.Integer) and isinstance(divisor, sympy.Integer):
                return base // divisor
            if isinstance(base, (sympy.Integer, sympy.Float)) and isinstance(divisor, (sympy.Integer, sympy.Float)):
                return sympy.floor(base / divisor)
            if isinstance(base, FloorDiv):
                return FloorDiv(base.args[0], base.args[1] * divisor)

            if isinstance(base, sympy.Add):
                for a in base.args:
                    gcd = sympy.gcd(a, divisor)
                    if gcd == divisor:
                        return FloorDiv(base - a, divisor) + a / gcd

            gcd = sympy.gcd(base, divisor)
            if gcd != 1:
                return FloorDiv(
                    sympy.simplify(base / gcd), sympy.simplify(divisor / gcd)
                )

    class IsNonOverlappingAndDenseIndicator(sympy.Function):
        is_integer = True

        @classmethod
        def eval(cls, *args):
            assert len(args) % 2 == 0
            if all(isinstance(a, sympy.Integer) for a in args):
                dim = len(args) // 2
                sizes = args[0:dim]
                strides = args[dim:]
                return int(eval_is_non_overlapping_and_dense(
                    [int(s) for s in sizes],
                    [int(s) for s in strides]
                ))
            return None

@lru_cache(256)
def safe_expand(r):
    if hasattr(r, 'expand'):
        try:
            return sympy.expand(r)
        except RecursionError:
            log.warning(f"RecursionError in sympy.expand({r})")
            return r
    else:
        return r

# Methods that have a `__foo__` as well as `__rfoo__`
reflectable_magic_methods = {
    'add': lambda a, b: a + b,
    'sub': lambda a, b: a - b,
    'mul': lambda a, b: a * b,
    'mod': lambda a, b: a % b,
    'pow': lambda a, b: Pow(a, b),
    'and': lambda a, b: a & b,
    'or': lambda a, b: a | b,
    'truediv': lambda a, b: TrueDiv(a, b),
    'floordiv': lambda a, b: FloorDiv(a, b),
}


def error():
    raise AssertionError("shouldn't be hit")


magic_methods = {
    **reflectable_magic_methods,
    'sym_not': lambda a: ~a,
    'eq': lambda a, b: sympy.Eq(a, b),
    'ne': lambda a, b: sympy.Ne(a, b),
    'gt': lambda a, b: sympy.Gt(a, b),
    'lt': lambda a, b: sympy.Lt(a, b),
    'le': lambda a, b: sympy.Le(a, b),
    'ge': lambda a, b: sympy.Ge(a, b),
    'floor': lambda a: sympy.floor(a),
    'sym_float': lambda a: a,  # Cannot use sympy.Float(a) here, coz it expects python literals
    'sym_int': lambda a: error(),
    'ceil': lambda a: sympy.ceiling(a),
    'neg': lambda a: -a,
    'sym_min': lambda a, b: sympy.Min(a, b),
    'sym_max': lambda a, b: sympy.Max(a, b),
    'sym_sqrt': lambda a: sympy.sqrt(a),
}

sizes_strides_methods = {
    'is_non_overlapping_and_dense': lambda *args: IsNonOverlappingAndDenseIndicator(*args),
}

# TODO: Deduplicate this with torch/_prims_common/__init__.py
def eval_is_non_overlapping_and_dense(sizes, strides):
    dim = len(sizes)

    # Short-circuits for tensors of rank one, which are
    # non-overlapping and "dense" if their stride is one
    # or it is a 0/1 element tensor
    if dim == 1:
        return strides[0] == 1 or sizes[0] < 2

    # Checks that there exists a permutation of the strides s.t. the tensor would be contiguous
    # Sorts (length, stride) pairs by stride
    lengths_and_strides = sorted(
        zip(sizes, strides), key=operator.itemgetter(1)
    )

    # Unlike the C++ code, we don't move the 0/1 size dimensions to the
    # end.  So we have to keep going for this code.
    expected_stride = 1
    for length, stride in lengths_and_strides:

        if length == 1:
            continue

        if stride != expected_stride:
            return False

        expected_stride *= length

    return True

def is_non_overlapping_and_dense(sizes, strides):
    base = None
    for s in itertools.chain(sizes, strides):
        if isinstance(s, SymInt):
            base = s
            break

    assert base is not None
    return wrap_node(base.node.is_non_overlapping_and_dense(
        [to_node(base.node, s) for s in sizes],
        [to_node(base.node, s) for s in strides],
    ))

unary_magic_methods = {
    'sym_float',
    'sym_int',
    'ceil',
    'floor',
    'neg',
    'sym_sqrt',
    'sym_not',
}

bool_magic_methods = {"and", "or", "sym_not"}

magic_methods_on_math = {"ceil", "floor"}
magic_methods_on_submodule = {"sym_float", "sym_int", "sym_sqrt", "sym_min", "sym_max", "sym_not"}
magic_methods_on_operator_with_trailing_underscore = {"and", "or"}

def method_to_operator(method):
    if method in magic_methods_on_operator_with_trailing_underscore:
        method_attr = f"{method}_"
    else:
        method_attr = method
    if method in magic_methods_on_submodule:
        op = getattr(torch.fx.experimental.symbolic_shapes, method_attr)
    elif method in magic_methods_on_math:
        op = getattr(math, method_attr)
    else:
        op = getattr(operator, method_attr)
    return op

SYMPY_INTERP = {
    'Eq': operator.eq,
    'Ne': operator.ne,
    'Gt': operator.gt,
    'Lt': operator.lt,
    'Le': operator.le,
    'Ge': operator.ge,
    'Min': min,
    'Max': max,
    'Mod': operator.mod,
    'FloorDiv': operator.floordiv,
    'TrueDiv': operator.truediv,
    'floor': math.floor,
    'ceiling': math.ceil,
}

always_float_magic_methods = {"truediv", "sym_float", "sym_sqrt", "pow"}
always_int_magic_methods = {"ceil", "floor", "sym_int"}
always_bool_magic_methods = {"eq", "ne", "gt", "lt", "le", "ge", "and", "or", "sym_not", "is_non_overlapping_and_dense"}

def wrap_node(x):
    # TODO: let C++ also take advantage of this
    if isinstance(x, SymNode) and x.constant is not None:
        return x.constant
    if x.is_int():
        return SymInt(x)
    elif x.is_float():
        return SymFloat(x)
    elif x.is_bool():
        return SymBool(x)
    else:
        raise AssertionError(f"unrecognized return type {x}")

def _make_node_magic(method, func):
    func = lru_cache(256)(func)

    if method in magic_methods_on_operator_with_trailing_underscore:
        method_attr = f"{method}_"
    else:
        method_attr = method

    def binary_magic_impl(self, other):
        op = method_to_operator(method)
        if SYM_FUNCTION_MODE:
            r = _handle_sym_dispatch(op, (wrap_node(self), wrap_node(other)), {})
            assert isinstance(r, SymTypes), type(r)
            return r.node
        assert isinstance(other, SymNode)
        other_expr = other.expr
        # TODO: consider constant prop here
        expr = self.shape_env.replace(self.expr)
        other_expr = self.shape_env.replace(other_expr)
        try:
            out = func(expr, other_expr)
        except Exception:
            log.warning(f"failed to eval {method}({expr}, {other_expr})")
            raise
        out = safe_expand(out)
        out_hint = None
        if self.hint is not None and other.hint is not None:
            out_hint = op(self.hint, other.hint)
        pytype: Type
        # This is not strictly correct. In Python, a**b may return complex when
        # a < 0 and b is a float: (-1)**2.1. Same for sympy.sqrt(-3.14). This
        # returns a float while both arguments are ints: 2**(-1). Also, max and
        # min do not type promote. To avoid having data-dependent control flow
        # here, we just set the type to float if one of the args is a float. In
        # case of a type mismatch, we assume that it will be detected during
        # evaluation.
        if method in always_float_magic_methods:
            pytype = float
        elif method in always_bool_magic_methods:
            pytype = bool
        elif self.pytype is float or other.pytype is float:
            pytype = float
        else:
            pytype = self.pytype

        return SymNode(out, self.shape_env, pytype, out_hint)

    def unary_magic_impl(self):
        op = method_to_operator(method)
        if SYM_FUNCTION_MODE:
            r = _handle_sym_dispatch(op, (wrap_node(self),), {})
            assert isinstance(r, SymTypes), type(r)
            return r.node
        # TODO: consider constant prop here
        expr = self.shape_env.replace(self.expr)
<<<<<<< HEAD

        # Attempt some extra simplification on SymInt
        if method == "sym_int":
            out = None
            if isinstance(expr, sympy.Mul):
                aa = expr.args
                if len(aa) == 2 and isinstance(aa[0], sympy.Float) and aa[1].is_integer:
                    coef = sympy.Integer(aa[0])
                    if aa[0] == coef:  # structural equality test
                        out = coef * aa[1]
            # If we can't short circuit, do the old guard-y implementation
            if out is None:
                positive = self.shape_env.evaluate_expr(expr > 0)
                if positive:
                    out = sympy.floor(expr)
                else:
                    out = sympy.ceiling(expr)

        # Do the regular evaluation otherwise
        else:
            try:
                out = func(expr)
            except Exception:
                log.warning(f"failed to eval {method}({expr})")
                raise

=======
        try:
            out = func(expr)
        except Exception:
            log.warning(f"failed to eval {method}({expr})")
            raise
        out_hint = None
        if self.hint is not None:
            out_hint = op(self.hint)
>>>>>>> 6d722dba
        out = safe_expand(out)
        pytype: Type
        if method in always_int_magic_methods:
            pytype = int
        elif method in always_float_magic_methods:
            pytype = float
        else:
            pytype = self.pytype

        return SymNode(out, self.shape_env, pytype, out_hint)

    if method in unary_magic_methods:
        setattr(SymNode, method_attr, unary_magic_impl)
    else:
        setattr(SymNode, method_attr, binary_magic_impl)

def _make_node_sizes_strides(method, func):
    # NB: don't LRU cache, lots of arguments

    def sizes_strides_impl(self, sizes, strides):
        op = getattr(sys.modules[__name__], method)
        if SYM_FUNCTION_MODE:
            r = _handle_sym_dispatch(op, ([wrap_node(s) for s in sizes], [wrap_node(s) for s in strides]), {})
            assert isinstance(r, SymBool), type(r)
            return r.node
        size_exprs = [s.expr for s in sizes]
        stride_exprs = [s.expr for s in strides]
        try:
            out = func(*size_exprs, *stride_exprs)
        except Exception:
            log.warning(f"failed to eval {method}(*{size_exprs}, *{stride_exprs})")
            raise
        hints = []
        out_hint = None
        for s in itertools.chain(sizes, strides):
            if s.hint is None:
                break
            hints.append(s.hint)
        else:
            out_hint = op(*hints)
        # bool is never expandable
        return SymNode(sympy.Eq(out, 1), self.shape_env, bool, out_hint)

    setattr(SymNode, method, sizes_strides_impl)

for method, func in magic_methods.items():
    _make_node_magic(method, func)

for method, func in sizes_strides_methods.items():
    _make_node_sizes_strides(method, func)

def _make_user_magic(method, user_type):
    # User magic takes care of wrapping the other operand into a node,
    # so that our internal logic can assume everything is nodes

    if method in magic_methods_on_operator_with_trailing_underscore:
        method_attr = f"{method}_"
    else:
        method_attr = method

    def unary_magic_impl(self):
        return wrap_node(getattr(self.node, method_attr)())

    def binary_magic_impl(self, other):
        other_node = to_node(self.node, other)
        if other_node is NotImplemented:
            return NotImplemented
        return wrap_node(getattr(self.node, method_attr)(other_node))

    def rbinary_magic_impl(self, other):
        other_node = to_node(self.node, other)
        if other_node is NotImplemented:
            return NotImplemented
        return wrap_node(getattr(other_node, method_attr)(self.node))

    if method in unary_magic_methods:
        setattr(user_type, f"__{method}__", unary_magic_impl)
    else:
        setattr(user_type, f"__{method}__", binary_magic_impl)
        if method in reflectable_magic_methods:
            setattr(user_type, f"__r{method}__", rbinary_magic_impl)

for method, func in magic_methods.items():
    if method in bool_magic_methods:
        _make_user_magic(method, SymBool)
    else:
        _make_user_magic(method, SymInt)
        _make_user_magic(method, SymFloat)

del method
del func

def _lru_cache(fn, maxsize=None):
    """
    Wrapper around lru_cache that clears when new info about shapes has been
    updated.

    Use lru_cache if the output is always the same, regardless of the
    constraints we know now (i.e. evaluate_expr)

    Use _lru_cache otherwise.
    """
    fn_cache = lru_cache(maxsize)(fn)
    prior_key = None

    @functools.wraps(fn)
    def wrapper(self, *args, **kwargs):
        nonlocal prior_key
        if prior_key != self._get_key():
            prior_key = self._get_key()
            fn_cache.cache_clear()
        return fn_cache(self, *args, **kwargs)

    wrapper.cache_info = fn_cache.cache_info  # type: ignore[attr-defined]
    return wrapper


if HAS_SYMPY:
    # This stub exists so we can easily add metadata to sympy symbols
    # NB: This inherits from Dummy, not Symbol, because Symbols with the same
    # name get interned.  This is bad for us as we want the metadata
    # to vary across different invocations and not leak.
    class Symbol(sympy.Dummy):
        __slots__: List[str] = ['sources', 'stack']
        sources: List[Source]
        stack: Optional[str]

        def __new__(cls, *args, **kwargs):
            self = super().__new__(cls, *args, **kwargs)
            self.sources = []
            self.stack = None
            return self


    class ShapeGuardPrinter(StrPrinter):
        def __init__(
            self,
            symbol_to_source,
            source_ref,
        ):
            super().__init__()
            self.symbol_to_source = symbol_to_source
            self.source_ref = source_ref

        def _print_Symbol(self, expr) -> str:
            assert isinstance(expr, Symbol), str(type(expr))
            assert expr in self.symbol_to_source, (
                f"{expr} (could be from {[s.name() for s in expr.sources]}) "
                f"not in {self.symbol_to_source}"
            )
            return self.source_ref(self.symbol_to_source[expr][0])


TLS = threading.local()


class ShapeEnv:
    def __init__(self):
        self.guards: List[ShapeGuard] = []
        # Maps symbolic ints to their original concrete values
        # Currently populated from tensors
        self.var_to_val: Dict["sympy.Symbol", "sympy.Integer"] = {}
        # Maps from sympy ints to expressions representing them
        # Populated from equality guards (i.e. a.shape[0] == b.shape[0])
        self.replacements: Dict["sympy.Symbol", "sympy.Expr"] = {}  #
        # Set holds a % b expressions that evaluate to 0.
        self.divisible: Set["sympy.Expr"] = set()
        # Duck-shaping says that if two input tensors have the same size,
        # they get assigned the same symbolic variable
        self.val_to_var: Dict[int, "sympy.Expr"] = {0: sympy.Integer(0), 1: sympy.Integer(1)}
        self.unbacked_symfloat_counter = itertools.count()
        self.unbacked_symint_counter = itertools.count()

    def _suppress_guards_tls(self):
        return getattr(TLS, "suppress_guards", False)

    @contextmanager
    def suppress_guards(self):
        TLS.suppress_guards = True
        try:
            yield
        finally:
            TLS.suppress_guards = False

    def _get_key(self):
        """
        Defines the current "state" of the guards we've accumulated in this ShapeEnv.
        Determines when we need to invalidate our cache
        """
        return (len(self.replacements), len(self.divisible))

    def create_symbolic_sizes_strides_storage_offset(self, ex: torch.Tensor, source: Source):
        """
        Returns a list of symbolic sizes and strides for the given tensor.
        We try our best to express stride in terms of the sizes, so as to not
        introduce new symbolic variables.
        """
        from torch._dynamo.source import TensorPropertySource, TensorProperty

        size = [
            self.create_symbol(
                val, TensorPropertySource(source, TensorProperty.SIZE, i)
            ) for i, val in enumerate(ex.size())
        ]
        stride: List[Optional[sympy.Expr]] = [None] * len(size)
        for i, val in enumerate(ex.stride()):
            if val in (0, 1):
                stride[i] = sympy.Integer(val)
        while any(x is None for x in stride):
            candidates = {
                ex.size(i) * ex.stride()[i]: size[i] * stride[i]
                for i in range(len(size))
                if stride[i] is not None and ex.stride()[i] >= 0
            }
            # iterate over unbound strides in sorted order
            val_list = sorted(
                [(ex.stride()[i], i) for i in range(len(stride)) if stride[i] is None]
            )
            for _, i in val_list:
                if stride[i] is None and ex.stride()[i] in candidates:
                    stride[i] = candidates[ex.stride()[i]]
                    candidates[ex.size(i) * ex.stride()[i]] = size[i] * stride[i]
            if any(x is None for x in stride):
                # bind the smallest unbound stride to a new variable
                val, i = min(
                    [
                        (ex.stride()[i], i)
                        for i in range(len(stride))
                        if stride[i] is None
                    ]
                )
                stride[i] = self.create_symbol(
                    val,
                    TensorPropertySource(source, TensorProperty.STRIDE, i)
                )
        assert all(x is not None for x in stride)
        sym_size = [self.create_symintnode(i, hint=hint) for i, hint in zip(size, ex.size())]
        sym_stride = []
        for i, stride_expr in enumerate(stride):
            # NB: Don't duck size the stride; instead use the expression
            # we computed
            assert stride_expr is not None
            sym_stride.append(self.create_symintnode(stride_expr, hint=ex.stride(i)))
        sym_storage_offset = self.create_symintnode(self.create_symbol(
            ex.storage_offset(),
            TensorPropertySource(source, TensorProperty.STORAGE_OFFSET)
        ), hint=ex.storage_offset())
        return sym_size, sym_stride, sym_storage_offset

    # If you know what the current hint value of the SymInt to be created
    # is, pass it into hint.  Otherwise, pass None and we will make our best
    # guess
    def create_symintnode(self, sym: "sympy.Expr", *, hint: Optional[int]):
        return SymInt(SymNode(sym, self, int, hint))

    def create_unbacked_symfloat(self):
        symbol = Symbol(f"f{next(self.unbacked_symfloat_counter)}")
        symbol.stack = ''.join(traceback.format_list(traceback.extract_stack()[:-1]))
        return SymFloat(SymNode(symbol, self, float, None))

    def create_unbacked_symint(self):
        symbol = Symbol(f"i{next(self.unbacked_symint_counter)}", integer=True)
        symbol.stack = ''.join(traceback.format_list(traceback.extract_stack()[:-1]))
        return SymInt(SymNode(symbol, self, int, None))

    # This is guaranteed to return a symbol or its negation is a sympy.Symbol,
    # but there may be a replacement that allows it to be immediately
    # simplified
    def create_symbol(self, val: int, source: Source) -> "sympy.Expr":
        assert isinstance(source, Source), f"{type(source)} {source}"

        if not HAS_SYMPY:
            raise RuntimeError("Need sympy installed to create symbolic shapes")

        if val < 0:
            from torch._dynamo.source import NegateSource
            return -self.create_symbol(-val, NegateSource(source))

        # Now attempt to duck size this value
        # TODO: Use site has to duck size
        # TODO: Do this duck sizing lazily later

        # Create a duck sized int if necessary
        if val not in self.val_to_var:
            sympy_expr = Symbol(f"s{len(self.var_to_val)}", positive=True, integer=True)
            self.var_to_val[sympy_expr] = sympy.Integer(val)
            self.val_to_var[val] = sympy_expr

        # This implements duck-shaping: input sizes that match are assigned
        # the same symint
        r = self.duck_int(val)
        if isinstance(r, Symbol):
            r.sources.append(source)
        return r

    # Given a concrete integer value, return the duck sized symbol associated
    # with it; e.g., suppose we already have a tensor of size 3 in scope,
    # which was assigned s3, then shape_env.duck_int(3) we will get back s3.
    # This has some pretty tricky preconditions associated with it, so if
    # you are in a binding context, you probably wanted create_symbol instead.
    def duck_int(self, val):
        assert val in self.val_to_var, (
            "Direct call to duck_int MUST only duck size an integer values "
            "that have already produced by inputs (allocated "
            "by create_symbol), or we risk being unable to instantiate the "
            "symbolic variable later.  However, at time of this call "
            f"val={val} was not duck sized.  Bound duck sized integers: "
            f"{list(self.val_to_var.keys())}"
        )
        return self.val_to_var[val]

    # Generates a list of guards strings which, when evaluated in a context that
    # defines tensors for all the sources, returns True or False depending
    # on if the guards in the list evaluated to True or not.  Primarily used by Dynamo,
    # but this is also helpful for manual testing of guards (see
    # evaluate_guards_for_args)
    def produce_guards(self, placeholders, sources,
                       source_ref=lambda n: n.name()) -> List[str]:
        # It took a lot of sweat to figure out the algorithm here.  Let's
        # explain how it works.
        #
        # The ShapeEnv lifecycle looks something like this:
        #
        # - For each input, you either generate a fresh Sympy symbol (s0) to
        #   represent its value (a binding site), or you reuse some
        #   preexisting symbol or expression, skipping the symbol allocation
        #   (e.g., duck sizing to a preexisting symbol, or expressing a
        #   stride as a multiplication of a separate stride and size.)
        #   Naively, you might expect to bind a fresh Sympy symbol for
        #   every input, but this is fairly wasteful as most of these
        #   symbols immediately simplify away, and if you don't eagerly
        #   specialize, e.g., 0/1 symbols, you end up with very complicated
        #   expressions that are not optimizable in practice.
        #
        # - You perform some compute on these symbols, occasionally
        #   introducing guards on boolean expressions on these symbols.
        #   In particular, whenever we guard on equality (_maybe_guard_eq),
        #   we can simplify shapes; e.g., when s0 == s1 * 2, we can now
        #   replace all occurrences of s0 with s1 * 2.  Sometimes, a
        #   boolean expression evaluation doesn't introduce a guard, as
        #   the guard is already entailed by the simplifications we have
        #   applied.
        #
        # - In the end, you have a bunch of replacements (saying how to
        #   simplify shapes) and a bunch of guards (all the equality guards
        #   are trivial, because they're covered by the replacements).
        #
        # From the ShapeEnv, we must generate a Python expression that, when
        # evaluated on a set of inputs, tells us whether or not these boolean
        # expressions would have evaluated in the same way.  However,
        # we cannot easily compute this, as we elide recording boolean
        # expressions when we think they are vacuously true.  Thus, we seek
        # an approximation: we must generate an expression, if true, would have
        # produced an "equivalent" ShapeEnv, which would answer guard
        # expressions in the same way.
        #
        # Our notion of equivalence is a bit subtle.  For example, consider
        # the ShapeEnv created from an input of size (5, 4) versus (4, 4)
        # (no other guards.)  Duck sizing would generate (s0, s1) in the first
        # case but (s0, s0) in the second.  We do NOT assume that size
        # variables are disjoint; so in fact a graph that assumes the input
        # could be (s0, s1) subsumes (s0, s0) (setting s0 == s1), but not
        # vice versa.  However, consider an analogous case (1,) versus (2,).
        # Duck sizing generates (1,) and (s0,); the (s0,) graph does NOT
        # subsume the (1,) graph because we assume that any size variables
        # is NOT 0/1 (and make simplifications according to this; e.g., if
        # we queried s0 == 0, we would immediately return False without
        # returning a guard.)
        #
        # So, it is perhaps easier to flip things on their head: the guard
        # expressions we generate here say what simplifications are valid,
        # and what are not.  Below, we explain each of the guard expressions
        # we generate

        # TODO: Make this more efficient by binding all the size/stride/offsets
        # to locals before performing tests on them.

        from torch._dynamo.source import NegateSource, TensorPropertySource, TensorProperty

        # Actual codegen must be delayed as we don't necessarily know what
        # the symbol mapping is
        input_guards = []

        symbol_to_source = collections.defaultdict(list)

        # How do we know what the value of s0 is?  Fresh variables can only be
        # bound by inputs, so there MUST be some other input which binds the
        # variable.  If there is no such input, this is an error in our
        # system.  We record where all symbols come from, to help you diagnose
        # why those symbols didn't occur.
        #
        # In fact, generally speaking it is only possible for the "outermost"
        # user of a ShapeEnv to evaluate the guards, because some inputs may
        # not be available to inner levels.  For example, Dynamo can guard on
        # tensors that never actually become graph arguments (they are
        # pruned).  In this case, only Dynamo knows about these arguments.
        def track_symint(source, val):
            if isinstance(val, SymInt):
                s = val.node.expr

                if isinstance(s, sympy.Symbol):
                    symbol_to_source[s].append(source)
                elif isinstance(-s, sympy.Symbol):
                    symbol_to_source[-s].append(NegateSource(source))

                input_guards.append((source, s))
            else:
                input_guards.append((source, sympy.Integer(val)))

        for t, source in zip(placeholders, sources):
            assert isinstance(source, Source)
            if t is None:
                continue
            if isinstance(t, SymInt):
                track_symint(source, t)
                continue
            assert isinstance(t, torch.Tensor)
            for i, s in enumerate(t.size()):
                track_symint(TensorPropertySource(source, TensorProperty.SIZE, i), s)
            for i, s in enumerate(t.stride()):
                track_symint(TensorPropertySource(source, TensorProperty.STRIDE, i), s)
            track_symint(TensorPropertySource(source, TensorProperty.STORAGE_OFFSET), t.storage_offset())

        # 1. Every input must equal the final simplified symbolic expression
        #    stored on the placeholder.  Given a placeholder (s0*2, s1),
        #    if we have an input (2, 3), we must show s0*2 == 2 and s1 == 3.
        #    This does a lot of work: it covers duck sizing and equality guards.
        exprs = []
        for source, expr in input_guards:
            # Small optimization
            if (
                isinstance(expr, Symbol) and
                expr in symbol_to_source and
                source == symbol_to_source[expr][0]
            ):
                continue
            sexpr = ShapeGuardPrinter(symbol_to_source, source_ref).doprint(expr)
            exprs.append(f"{source_ref(source)} == {sexpr}")

        # 2. Every guard must evaluate to True (but remember many guards
        #    like s0 == s1*2 because trivial due to simplification)
        for g, tb in self.guards:
            if self._maybe_evaluate_static(g) is not None:
                continue
            g = self.simplify(g)
            try:
                exprs.append(ShapeGuardPrinter(symbol_to_source, source_ref).doprint(g))
            except Exception:
                log.warning(f"Failing guard allocated at: \n{tb}")
                raise

        # 3. Every symbol must not be equal to 0/1
        for sources in symbol_to_source.values():
            assert sources
            # We must assert that each symbol is not zero or one, as we make
            # negative inferences on shape variables
            exprs.append(f"{source_ref(sources[0])} != 0 and {source_ref(sources[0])} != 1")

        return exprs

    def evaluate_guards_for_args(self, placeholders, args):
        from torch._dynamo.source import GlobalSource
        arg_names = [f"t{i}" for i in range(len(args))]
        guards = self.produce_guards(placeholders, [GlobalSource(a) for a in arg_names])
        if guards:
            code = " and ".join(guards)
            return eval(code, {}, dict(zip(arg_names, args)))
        return True

    def bind_symbols(self, placeholders, args):
        # Given a paired list of placeholders (fake tensors with
        # symbolic sizes) and concrete arguments (regular tensors
        # with real sizes), returns a dictionary mapping each
        # symbol to its real value.  So for example, if you
        # have a placeholder with size (s0, s1), binding
        # (2, 4) to it will give you {s0: 2, s1: 4}.  This is
        # not guaranteed to bind ALL symbols in the ShapeEnv;
        # we can't bind a symbol if it doesn't occur in any placeholder,
        # and symbols that already have replacements won't get bindings.

        # This is a little duplicative with evaluate_guards but
        # it's different enough that it seemed cleanest to make
        # another copy.  This assumes the guards are already checked,
        # though if it's cheap we'll check for shenanigans
        bindings: Dict[sympy.Symbol, int] = {}

        def bind_symint(arg, val):
            if isinstance(val, SymInt):
                s = val.node.expr

                if isinstance(s, sympy.Symbol):
                    if s in bindings:
                        assert bindings[s] == arg, f"{bindings[s]} != {arg}"
                    else:
                        bindings[s] = arg
                elif isinstance(-s, sympy.Symbol):
                    if -s in bindings:
                        assert bindings[-s] == -arg, f"{bindings[-s]} != {-arg}"
                    else:
                        bindings[-s] = -arg

        for t, arg in zip(placeholders, args):
            if t is None:
                continue
            if isinstance(t, SymInt):
                bind_symint(arg, t)
                continue
            assert isinstance(t, torch.Tensor)
            for i, s in enumerate(t.size()):
                bind_symint(arg.size(i), s)
            for i, s in enumerate(t.stride()):
                bind_symint(arg.stride(i), s)
            bind_symint(arg.storage_offset(), t.storage_offset())

        return bindings

    def get_nontrivial_guards(self):
        return [self.simplify(guard.expr) for guard in self.guards if self._maybe_evaluate_static(guard.expr) is None]

    def format_guards(self, verbose=False):
        def format_tb(tb):
            if not verbose:
                return ""
            return f"\n   Guarded at:\n{textwrap.indent(tb, '   ')}"

        return '\n'.join(f" - {guard.expr}{format_tb(guard.stack)}" for guard in self.guards)

    def get_shape_groups(self):
        shape_groups = collections.defaultdict(list)
        for k, v in self.replacements.items():
            shape_groups[v].append(k)
        return shape_groups

    @_lru_cache
    def _maybe_evaluate_static(self, expr: "sympy.Expr") -> "Optional[sympy.Expr]":
        """
        Tries to evaluate expr without introducing guards
        """
        expr = self.simplify(expr)
        # Simplifies assuming that shape vars > 1 (since we cache on 0/1 shape values)
        symbols = list(expr.free_symbols)
        new_shape_env = {
            k: sympy.Symbol(f"shape_{idx}", positive=True, integer=True) + 1
            for idx, k in enumerate(symbols)
            # Do not assume unbacked symints are > 1
            if k in self.var_to_val
        }
        new_expr = expr.xreplace(new_shape_env)
        floor_div_replace = {}
        for atom in new_expr.atoms(FloorDiv):
            floor_div_replace[atom] = sympy.floor(atom.args[0] / atom.args[1])
        new_expr = safe_expand(new_expr.xreplace(floor_div_replace))
        if len(list(new_expr.free_symbols)) == 0:
            return new_expr
        return None

    @_lru_cache
    def replace(self, expr: "sympy.Expr") -> "sympy.Expr":
        replacements = {s: self._find(cast(sympy.Symbol, s)) for s in expr.free_symbols}
        return safe_expand(expr.xreplace(replacements))

    @_lru_cache
    def _update_divisible(self):
        new_divisible = set()
        for k in self.divisible:
            res = self.replace(k)
            if len(res.free_symbols) > 0:
                new_divisible.add(k)

        self.divisible = new_divisible

    @_lru_cache
    def simplify(self, expr: "sympy.Expr") -> "sympy.Expr":
        expr = self.replace(expr)
        if expr.has(FloorDiv):
            self._update_divisible()
            div_replacements = {}
            for atom in expr.atoms(FloorDiv):
                base, divisor = atom.args
                if self.replace(base % divisor) in self.divisible:
                    div_replacements[atom] = sympy.floor(base / divisor)
            expr = expr.xreplace(div_replacements)
            expr = safe_expand(expr)
        return expr

    @lru_cache(256)
    def size_hint(self, expr: "sympy.Expr"):
        """
        Gets a size hint for a given expression from the underlying shapes we had.
        Does not introduce a guard, so only use this when you can guarantee that
        your code is still valid for arbitrary shapes (such as optimization decisions)
        """
        result_expr = safe_expand(expr).xreplace(self.var_to_val)
        if len(result_expr.free_symbols) != 0:
            raise self._make_data_dependent_error(result_expr)
        return result_expr

    def _make_data_dependent_error(self, expr):
        # TODO: in a Dynamo context, having user code, and having the
        # name of the local, will be much better
        accesses = '\n\n'.join(
            f"Data dependent variable '{s}' allocated at:\n{s.stack}"
            for s in expr.free_symbols
        )
        return GuardOnDataDependentSymNode(
            f"\n\n{accesses}\n"
            "GuardOnDataDependentSymNode: It appears that you're trying to get "
            "a value out of symbolic int/float "
            "whose value is data-dependent (and thus we do not know the true value.)  "
            f"The expression we were trying to evaluate is {expr}.  "
            "Scroll up to see where each of these data-dependent accesses originally occurred."
            # TODO: Help text about how to use our runtime tests to fix this
            # problem
        )

    @_lru_cache
    def _find(self, a: "sympy.Symbol") -> "sympy.Expr":
        """
        Implements a DSU-like algorithm to find the variable that represents a
        Also handles transitive non-identity replacements.

        a: b + c
        c: d
        """
        if a not in self.replacements:
            return a
        res = self.replacements[a]
        cur_replace = {s: self._find(s) for s in res.free_symbols}
        self.replacements[a] = self.replacements[a].xreplace(cur_replace)
        return self.replacements[a]

    @lru_cache(256)
    def _maybe_guard_eq(self, expr: Union["sympy.Eq", "sympy.Ne"], concrete_bool: bool) -> None:
        """
        Evaluates the result of an eq call. If true, uses information to
        simplify shapes (i.e. a == b or a % 5 == 0)
        """
        assert type(concrete_bool) is bool
        if isinstance(expr, sympy.Eq):
            if not concrete_bool:
                return
        # NB: Apparently this is load bearing; to see what test fails if
        # you comment it out run:
        # python test/functorch/test_aotdispatch.py -k
        # test_aot_autograd_symbolic_module_exhaustive_nn_LazyConv3d_cpu_float32
        elif isinstance(expr, sympy.Ne):
            if concrete_bool:
                return
        free = list(expr.free_symbols)

        assert len(free) > 0, "The expression should not be static by this point"
        # In case of really gnarly expression, we don't blow up
        if len(free) > 5:
            return
        free = sorted(free, key=lambda x: (self.size_hint(x), x.name), reverse=True)  # type: ignore[attr-defined]
        lhs = expr.lhs
        rhs = expr.rhs
        if not expr.has(sympy.Mod):
            try:
                solutions = sympy.solve(lhs - rhs, free[0], dict=True)
                if len(solutions) != 1:
                    return
                solution = solutions[0][free[0]]
                if all(t.is_integer for t in sympy.preorder_traversal(solution)):
                    new_var = self._find(solution)
                    self.replacements[cast(sympy.Symbol, free[0])] = new_var
            except NotImplementedError:
                pass
            except RecursionError:
                log.warning(f"RecursionError in sympy.solve({lhs} - {rhs}, {free[0]})")
        if expr.has(sympy.Mod):
            mod_expr = tuple(expr.atoms(sympy.Mod))[0]
            try:
                solutions = sympy.solve(lhs - rhs, mod_expr, dict=True)
                if len(solutions) == 1 and solutions[0][mod_expr] == 0:
                    self.divisible.add(mod_expr)
            except NotImplementedError:
                pass
        return

    @lru_cache(256)
    def evaluate_expr(self, expr: "sympy.Expr", hint=None):
        """
        Given an expression, evaluates it, adding guards if necessary
        """
        if len(expr.free_symbols) == 0:
            return expr
        expr = self.simplify(expr)
        static_expr = self._maybe_evaluate_static(expr)
        if static_expr is not None:
            return static_expr

        if hint is None:
            concrete_val = self.size_hint(expr)
        else:
            concrete_val = sympy.sympify(hint)

        if isinstance(expr, (sympy.Eq, sympy.Ne)):
            self._maybe_guard_eq(expr, bool(concrete_val))
            # TODO: If we successfully eliminate a symbol via equality, it
            # is not actually necessary to save a guard for the equality,
            # as we will implicitly generate a guard when we match that
            # input against the symbol

        # TODO: optimize this; avoid formatting traces until we need them
        # NB: drop two frames; evaluate_expr and the Sym* function that
        # actually called us
        if not self._suppress_guards_tls():
            stack = ''.join(traceback.format_list(traceback.extract_stack()[:-2]))
            if concrete_val is sympy.true:
                self.guards.append(ShapeGuard(expr, stack))
            elif concrete_val is sympy.false:
                self.guards.append(ShapeGuard(sympy.Not(expr), stack))
            else:
                self.guards.append(
                    ShapeGuard(sympy.Eq(expr, concrete_val), stack))  # type: ignore[arg-type]
        return concrete_val<|MERGE_RESOLUTION|>--- conflicted
+++ resolved
@@ -667,7 +667,6 @@
             return r.node
         # TODO: consider constant prop here
         expr = self.shape_env.replace(self.expr)
-<<<<<<< HEAD
 
         # Attempt some extra simplification on SymInt
         if method == "sym_int":
@@ -694,16 +693,9 @@
                 log.warning(f"failed to eval {method}({expr})")
                 raise
 
-=======
-        try:
-            out = func(expr)
-        except Exception:
-            log.warning(f"failed to eval {method}({expr})")
-            raise
         out_hint = None
         if self.hint is not None:
             out_hint = op(self.hint)
->>>>>>> 6d722dba
         out = safe_expand(out)
         pytype: Type
         if method in always_int_magic_methods:
