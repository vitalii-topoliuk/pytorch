import torch
from typing import Set, Dict, List, Type, Optional, cast, Union
import sys
import builtins
import itertools
import operator
import math
import functools
import threading
from contextlib import contextmanager
from functools import lru_cache
import traceback
import collections
import textwrap
import logging

# NB: The sym_* functions are used via getattr() and must be imported here.
from torch import SymInt, SymFloat, SymBool, sym_not, sym_float, sym_int, sym_max, sym_min  # noqa: F401
from torch._guards import ShapeGuard, Source

SymTypes = (SymInt, SymFloat, SymBool)

log = logging.getLogger(__name__)

class GuardOnDataDependentSymNode(RuntimeError):
    pass

try:
    import sympy  # type: ignore[import]
    from sympy.printing.precedence import precedence  # type: ignore[import] # noqa: F401
    from sympy.printing.str import StrPrinter  # type: ignore[import]
    from sympy.core.logic import fuzzy_and, fuzzy_or  # type: ignore[import]
    HAS_SYMPY = True
except ImportError:
    HAS_SYMPY = False

aten = torch._ops.ops.aten  # type: ignore[has-type]

__all__ = [
    "has_symbolic_sizes_strides", "create_contiguous", "ShapeEnv",
    "SymDispatchMode", "FloorDiv", "guard_int", "guard_float", "guard_scalar", "wrap_node",
    "method_to_operator", "hint_int", "SYMPY_INTERP",
]

SYM_FUNCTION_MODE = None

# We don't bother with the metaclass as all of the dispatching logic happens
# entirely from Python
#
# Didn't bother with ancestors for now, unlikely to have multiple modes for
# symints right now


# SymDispatchMode gets invoked whenever an operation is processed on
# a PySymInt.  When this occurs, you get called at __sym_dispatch__
# with the operation in question.  This is symmetric to TorchDispatchMode
# but with some caveats:
#
#   - In TorchDispatchMode, you get the same arguments as what a user
#     invoked your API with; e.g., if you call torch.ops.aten.foo(a, b),
#     you get (a, b) as args to your call.  In SymDispatchMode, if
#     you call a + b (where a and b are SymInts), you will get
#     (a.node, b.node) as your args (these are PySymInts)
#
#   - SymInt/PySymInt don't have FX proxy support (unlike, e.g., Tensor).
#     So you have to manually call Tracer/create_node to write into
#     the graph.  See ProxySymDispatchMode for an example
#
class SymDispatchMode:
    def __sym_dispatch__(self, func, types, args, kwargs):
        raise NotImplementedError()

    def __enter__(self):
        global SYM_FUNCTION_MODE
        old = SYM_FUNCTION_MODE
        if hasattr(self, "inner"):
            raise RuntimeError(f"{self} has already been used as a mode. Please use a fresh version")
        else:
            self.inner = old
        SYM_FUNCTION_MODE = self
        return self

    def __exit__(self, exc_type, exc_val, exc_tb):
        global SYM_FUNCTION_MODE
        SYM_FUNCTION_MODE = self.inner

def has_symbolic_sizes_strides(elem):
    return elem._has_symbolic_sizes_strides

def create_contiguous(shape):
    strides = [1]
    for dim in reversed(shape[:-1]):
        strides.append(dim * strides[-1])
    return list(reversed(strides))

def _handle_sym_dispatch(func, args, kwargs):
    global SYM_FUNCTION_MODE
    mode = SYM_FUNCTION_MODE
    assert mode
    SYM_FUNCTION_MODE = mode.inner
    try:
        # TODO: properly compute types
        types: List[Type] = []
        return mode.__sym_dispatch__(func, types, args, kwargs)
    finally:
        SYM_FUNCTION_MODE = mode

def hint_int(a):
    if isinstance(a, torch.SymInt):
        return a.node.require_hint()
    assert type(a) is int, a
    return a

def guard_scalar(a):
    if isinstance(a, (SymBool, bool)):
        return guard_bool(a)
    elif isinstance(a, (SymInt, int)):
        return guard_int(a)
    elif isinstance(a, (SymFloat, float)):
        return guard_float(a)
    else:
        raise AssertionError(f"unrecognized scalar {a}")

def guard_bool(a):
    if isinstance(a, SymBool):
        return a.node.guard_bool("", 0)  # NB: uses Python backtrace
    assert type(a) is bool, a
    return a

def guard_int(a):
    if isinstance(a, SymInt):
        return a.node.guard_int("", 0)  # NB: uses Python backtrace
    assert type(a) is int, a
    return a

def guard_float(a):
    if isinstance(a, SymFloat):
        return a.node.guard_float("", 0)  # NB: uses Python backtrace
    assert isinstance(a, float), a
    return a

# Drop in replacement for math.sqrt
def sym_sqrt(a):
    if hasattr(a, '__sym_sqrt__'):
        return a.__sym_sqrt__()
    return math.sqrt(a)

def to_node(self, num):
    if isinstance(num, SymTypes):
        return num.node
    elif type(num) is bool:
        return self.wrap_bool(num)
    elif type(num) is int:
        return self.wrap_int(num)
    elif type(num) is float:
        return self.wrap_float(num)
    else:
        # NotImplemented is important so that Python tries the
        # other magic method
        return NotImplemented

# Given a GraphModule, return all the FakeTensors for all the placeholders
def fx_placeholder_vals(gm):
    return [n.meta['val'] for n in gm.graph.nodes if n.op == "placeholder"]

# Given a GraphModule and arguments to run it with, evaluate that the guards
# for its associated ShapeEnv are satisfied by the passed arguments.  This
# WILL check for duck sizing.
def eval_guards(gm, *args):
    return gm.shape_env.evaluate_guards_for_args(fx_placeholder_vals(gm), args)

def bind_symbols(gm, *args):
    return gm.shape_env.bind_symbols(fx_placeholder_vals(gm), args)

# TODO: An incomplete list
# 1. Set variables to be equal when we do equality
# 2. Specialize on 0/1 when we do subtraction
class SymNode:
    """
    This is a type erased SymInt/SymFloat which we use to do actual operations.
    End users don't touch this.  Magic methods are NOT defined on this object.
    """
    def __init__(self, expr, shape_env, pytype, hint: Optional[Union[int, float]], constant=None):
        self._expr = expr
        self.shape_env = shape_env
        self.pytype = pytype
        # What's the difference between hint and constant?
        #
        # - A constant is known to be invariant across invocations of the model;
        #   it will always be this value.  We only really know this when we
        #   encounter an honest-to-goodness literal (when wrapping it into
        #   a SymNode, we set constant.)  Most of the time, constant is None
        #
        # - A hint is a *particular* value from the particular run we are
        #   tracing, but it may vary the next time around.  It's useful to
        #   keep this around, as if we need a concrete value from a SymNode,
        #   we will return the hint and guard on the expression that produced
        #   it giving the same hint next time around.  The hint is not
        #   guaranteed to be set either: if you have an unbacked SymNode,
        #   there won't be any hint; it was the result of some tensor-dependent
        #   computation, but we don't know what it actually is because we
        #   haven't actually run the tensor computation.
        #
        # hint_expr is only set if we don't have a hint.  When it is set, it
        # contains the expression which contains the unbacked symnodes that,
        # if constrained, would allow this expression to be hinted again.
        if hint is None:
            self._hint_expr = self.expr.xreplace(shape_env.var_to_val)
            self._hint = None
            self._update_hint()  # check if the replacement actually was enough
        else:
            self._hint_expr = None
            self._hint = hint
        self.constant: Optional[Union[int, float, bool]] = constant

    @property
    def expr(self):
        self._update_expr()
        return self._expr

    # Check if we have replacements hint_expr that would allow us to
    # simplify it into a hint
    def _update_hint(self):
        if self._hint_expr.free_symbols <= self.shape_env.replacements.keys():
            self._hint = self.pytype(self.shape_env.replace(self._hint_expr))
            self._hint_expr = None

    @property
    def hint(self):
        if self._hint is None:
            self._update_hint()
        return self._hint

    def require_hint(self):
        if self._hint is None:
            self._update_hint()
            if self._hint is None:
                raise self.shape_env._make_data_dependent_error(self._hint_expr)
            else:
                return self._hint
        else:
            return self._hint

    def _update_expr(self):
        self._expr = self.shape_env.replace(self._expr)

    def is_int(self):
        return self.pytype is int

    def is_float(self):
        return self.pytype is float

    def is_bool(self):
        return self.pytype is bool

    def wrap_int(self, num):
        assert type(num) is int
        return SymNode(sympy.Integer(num), self.shape_env, int, num, constant=num)

    def wrap_float(self, num):
        assert type(num) is float
        return SymNode(sympy.Float(num), self.shape_env, float, num, constant=num)

    def wrap_bool(self, num):
        assert type(num) is bool
        return SymNode(sympy.true if num else sympy.false, self.shape_env, bool, num, constant=num)

    def clone(self):
        return self

    def str(self):
        return f"{self.expr}"

    def __str__(self):
        return self.str()

    def __repr__(self):
        return self.str()

    # These methods are metaprogrammed in below
    def sym_int(self) -> "SymNode":  # noqa: F811
        raise AssertionError("should have been overridden")

    def sym_float(self) -> "SymNode":  # noqa: F811
        raise AssertionError("should have been overridden")

    def or_(self, other) -> "SymNode":  # noqa: F811
        raise AssertionError("should have been overridden")

    def and_(self, other) -> "SymNode":  # noqa: F811
        raise AssertionError("should have been overridden")

    # Make C++ happy
    def sym_or(self, other):
        return self.or_(other)

    def sym_and(self, other):
        return self.and_(other)

    # Today we error on calling int on a symbolic shape, as this is a very accessible footgun.
    def int_(self):
        if len(self.expr.free_symbols) == 0:
            return int(self.expr)
        raise RuntimeError(f"Trying to extract a concrete int out of a symbolic int {self.expr}")

    # You can manually trigger a guard with this function
    def guard_int(self, file, line):
        # TODO: use the file/line for some useful diagnostic on why a
        # guard occurred
        r = self.shape_env.evaluate_expr(self.expr, self.hint)
        try:
            return int(r)
        except Exception:
            log.warn(f"Failed to convert to int: {r}")
            raise

    def guard_float(self, file, line):
        # TODO: use the file/line for some useful diagnostic on why a
        # guard occurred
        r = self.shape_env.evaluate_expr(self.expr, self.hint)
        try:
            return float(r)
        except Exception:
            log.warn(f"Failed to convert to float: {r}")
            raise

    def guard_bool(self, file, line):
        # TODO: use the file/line for some useful diagnostic on why a
        # guard occurred
        # TODO: why is the replace needed here?
        r = self.shape_env.evaluate_expr(self.shape_env.replace(self.expr), self.hint)
        try:
            return bool(r)
        except Exception:
            log.warn(f"Failed to convert to bool: {r}")
            raise

    def bool_(self):
        return self.guard_bool("", 0)


if HAS_SYMPY:
    # Overloaded to be compatible with regular Python.
    # https://github.com/pytorch/pytorch/issues/90900
    class Pow(sympy.Function):
        @classmethod
        def eval(cls, base, exp):
            if exp.is_zero:
                return sympy.Integer(1)
            elif base.is_zero and exp < 0:
                raise ZeroDivisionError(f"{base} cannot be raised to a negative power")
            else:
                return base ** exp

    # Overloaded to be compatible with regular Python.
    # https://github.com/pytorch/pytorch/issues/90900
    class TrueDiv(sympy.Function):
        @classmethod
        def eval(cls, base, divisor):
            if divisor.is_zero:
                raise ZeroDivisionError("division by zero")
            else:
                return base / divisor

    class FloorDiv(sympy.Function):
        """
        We maintain this so that:
        1. We can use divisibility guards to simplify FloorDiv(a, b) to a / b.
        2. Printing out the expression is nicer (compared to say, representing a//b as (a - a % b) / b)
        """
        nargs = (2,)
        precedence = 50  # precedence of mul  # noqa: F811

        # Default return type for SymPy assumptions.
        # https://docs.sympy.org/latest/guides/assumptions.html#implementing-assumptions-handlers
        is_real = True

        @property
        def base(self):
            return self.args[0]

        @property
        def divisor(self):
            return self.args[1]

        def _sympystr(self, printer):
            base = printer.parenthesize(self.base, self.precedence)
            divisor = printer.parenthesize(self.divisor, self.precedence)
            return f"{base}//{divisor}"

        # SymPy assumptions based on argument types.
        def _eval_is_real(self):
            return fuzzy_or([self.base.is_real, self.divisor.is_real])

        def _eval_is_integer(self):
            return fuzzy_and([self.base.is_integer, self.divisor.is_integer])

        # Automatic evaluation.
        # https://docs.sympy.org/latest/guides/custom-functions.html#best-practices-for-eval
        @classmethod
        def eval(cls, base, divisor):
            def check_supported_type(x):
                if (x.is_integer is False and x.is_real is False and x.is_complex) or x.is_Boolean:
                    raise TypeError(
                        f"unsupported operand type(s) for //: "
                        f"'{type(base).__name__}' and '{type(divisor).__name__}'"
                        f", expected integer or real")

            check_supported_type(base)
            check_supported_type(divisor)

            # We don't provide the same error message as in Python because SymPy
            # makes it difficult to check the types.
            if divisor.is_zero:
                raise ZeroDivisionError("division by zero")

            if base.is_zero:
                return sympy.S.Zero
            if base.is_integer and divisor == 1:
                return base
            if base.is_real and divisor == 1:
                return sympy.floor(base)
            if isinstance(base, sympy.Integer) and isinstance(divisor, sympy.Integer):
                return base // divisor
            if isinstance(base, (sympy.Integer, sympy.Float)) and isinstance(divisor, (sympy.Integer, sympy.Float)):
                return sympy.floor(base / divisor)
            if isinstance(base, FloorDiv):
                return FloorDiv(base.args[0], base.args[1] * divisor)

            if isinstance(base, sympy.Add):
                for a in base.args:
                    gcd = sympy.gcd(a, divisor)
                    if gcd == divisor:
                        return FloorDiv(base - a, divisor) + a / gcd

            gcd = sympy.gcd(base, divisor)
            if gcd != 1:
                return FloorDiv(
                    sympy.simplify(base / gcd), sympy.simplify(divisor / gcd)
                )

    class IsNonOverlappingAndDenseIndicator(sympy.Function):
        is_integer = True

        @classmethod
        def eval(cls, *args):
            assert len(args) % 2 == 0
            if all(isinstance(a, sympy.Integer) for a in args):
                dim = len(args) // 2
                sizes = args[0:dim]
                strides = args[dim:]
                return int(eval_is_non_overlapping_and_dense(
                    [int(s) for s in sizes],
                    [int(s) for s in strides]
                ))
            return None

@lru_cache(256)
def safe_expand(r):
    if hasattr(r, 'expand'):
        try:
            return sympy.expand(r)
        except RecursionError:
            log.warning(f"RecursionError in sympy.expand({r})")
            return r
    else:
        return r

# Methods that have a `__foo__` as well as `__rfoo__`
reflectable_magic_methods = {
    'add': lambda a, b: a + b,
    'sub': lambda a, b: a - b,
    'mul': lambda a, b: a * b,
    'mod': lambda a, b: a % b,
    'pow': lambda a, b: Pow(a, b),
    'and': lambda a, b: a & b,
    'or': lambda a, b: a | b,
    'truediv': lambda a, b: TrueDiv(a, b),
    'floordiv': lambda a, b: FloorDiv(a, b),
}


def error():
    raise AssertionError("shouldn't be hit")


magic_methods = {
    **reflectable_magic_methods,
    'sym_not': lambda a: ~a,
    'eq': lambda a, b: sympy.Eq(a, b),
    'ne': lambda a, b: sympy.Ne(a, b),
    'gt': lambda a, b: sympy.Gt(a, b),
    'lt': lambda a, b: sympy.Lt(a, b),
    'le': lambda a, b: sympy.Le(a, b),
    'ge': lambda a, b: sympy.Ge(a, b),
    'floor': lambda a: sympy.floor(a),
    'sym_float': lambda a: a,  # Cannot use sympy.Float(a) here, coz it expects python literals
    'sym_int': lambda a: error(),
    'ceil': lambda a: sympy.ceiling(a),
    'neg': lambda a: -a,
    'sym_min': lambda a, b: sympy.Min(a, b),
    'sym_max': lambda a, b: sympy.Max(a, b),
    'sym_sqrt': lambda a: sympy.sqrt(a),
}

sizes_strides_methods = {
    'is_non_overlapping_and_dense': lambda *args: IsNonOverlappingAndDenseIndicator(*args),
}

alternate_impl_if_hinted_methods = {
    "sym_min": builtins.min,
    "sym_max": builtins.max,
}

# TODO: Deduplicate this with torch/_prims_common/__init__.py
def eval_is_non_overlapping_and_dense(sizes, strides):
    dim = len(sizes)

    # Short-circuits for tensors of rank one, which are
    # non-overlapping and "dense" if their stride is one
    # or it is a 0/1 element tensor
    if dim == 1:
        return strides[0] == 1 or sizes[0] < 2

    # Checks that there exists a permutation of the strides s.t. the tensor would be contiguous
    # Sorts (length, stride) pairs by stride
    lengths_and_strides = sorted(
        zip(sizes, strides), key=operator.itemgetter(1)
    )

    # Unlike the C++ code, we don't move the 0/1 size dimensions to the
    # end.  So we have to keep going for this code.
    expected_stride = 1
    for length, stride in lengths_and_strides:

        if length == 1:
            continue

        if stride != expected_stride:
            return False

        expected_stride *= length

    return True

def is_non_overlapping_and_dense(sizes, strides):
    base = None
    for s in itertools.chain(sizes, strides):
        if isinstance(s, SymInt):
            base = s
            break

    assert base is not None
    return wrap_node(base.node.is_non_overlapping_and_dense(
        [to_node(base.node, s) for s in sizes],
        [to_node(base.node, s) for s in strides],
    ))

unary_magic_methods = {
    'sym_float',
    'sym_int',
    'ceil',
    'floor',
    'neg',
    'sym_sqrt',
    'sym_not',
}

bool_magic_methods = {"and", "or", "sym_not"}

magic_methods_on_math = {"ceil", "floor"}
magic_methods_on_submodule = {"sym_float", "sym_int", "sym_sqrt", "sym_min", "sym_max", "sym_not"}
magic_methods_on_operator_with_trailing_underscore = {"and", "or"}

def method_to_operator(method):
    if method in magic_methods_on_operator_with_trailing_underscore:
        method_attr = f"{method}_"
    else:
        method_attr = method
    if method in magic_methods_on_submodule:
        op = getattr(torch.fx.experimental.symbolic_shapes, method_attr)
    elif method in magic_methods_on_math:
        op = getattr(math, method_attr)
    else:
        op = getattr(operator, method_attr)
    return op

SYMPY_INTERP = {
    'Eq': operator.eq,
    'Ne': operator.ne,
    'Gt': operator.gt,
    'Lt': operator.lt,
    'Le': operator.le,
    'Ge': operator.ge,
    'Min': min,
    'Max': max,
    'Mod': operator.mod,
    'FloorDiv': operator.floordiv,
    'TrueDiv': operator.truediv,
    'floor': math.floor,
    'ceiling': math.ceil,
}

always_float_magic_methods = {"truediv", "sym_float", "sym_sqrt", "pow"}
always_int_magic_methods = {"ceil", "floor", "sym_int"}
always_bool_magic_methods = {"eq", "ne", "gt", "lt", "le", "ge", "and", "or", "sym_not", "is_non_overlapping_and_dense"}

def wrap_node(x):
    # TODO: let C++ also take advantage of this
    if isinstance(x, SymNode) and x.constant is not None:
        return x.constant
    if x.is_int():
        return SymInt(x)
    elif x.is_float():
        return SymFloat(x)
    elif x.is_bool():
        return SymBool(x)
    else:
        raise AssertionError(f"unrecognized return type {x}")

def _make_node_magic(method, func):
    func = lru_cache(256)(func)

    if method in magic_methods_on_operator_with_trailing_underscore:
        method_attr = f"{method}_"
    else:
        method_attr = method

    def binary_magic_impl(self, other):
        op = method_to_operator(method)

        out_hint = None
        if self.hint is not None and other.hint is not None:
            out_hint = op(self.hint, other.hint)

        alternate_impl = alternate_impl_if_hinted_methods.get(method)
        if alternate_impl and out_hint is not None:
            return to_node(self, alternate_impl(wrap_node(self), wrap_node(other)))

        if SYM_FUNCTION_MODE:
            return to_node(self, _handle_sym_dispatch(op, (wrap_node(self), wrap_node(other)), {}))
        assert isinstance(other, SymNode)
        other_expr = other.expr
        # TODO: consider constant prop here
        expr = self.shape_env.replace(self.expr)
        other_expr = self.shape_env.replace(other_expr)
        try:
            out = func(expr, other_expr)
        except Exception:
            log.warning(f"failed to eval {method}({expr}, {other_expr})")
            raise
        out = safe_expand(out)
        out_hint = None
        if self.hint is not None and other.hint is not None:
            out_hint = op(self.hint, other.hint)
        pytype: Type
        # This is not strictly correct. In Python, a**b may return complex when
        # a < 0 and b is a float: (-1)**2.1. Same for sympy.sqrt(-3.14). This
        # returns a float while both arguments are ints: 2**(-1). Also, max and
        # min do not type promote. To avoid having data-dependent control flow
        # here, we just set the type to float if one of the args is a float. In
        # case of a type mismatch, we assume that it will be detected during
        # evaluation.
        if method in always_float_magic_methods:
            pytype = float
        elif method in always_bool_magic_methods:
            pytype = bool
        elif self.pytype is float or other.pytype is float:
            pytype = float
        else:
            pytype = self.pytype

        return SymNode(out, self.shape_env, pytype, out_hint)

    def unary_magic_impl(self):
        op = method_to_operator(method)
        if SYM_FUNCTION_MODE:
<<<<<<< HEAD
            return to_node(self, _handle_sym_dispatch(op, (wrap_node(self),), {}))
        # TODO: consider constant prop here
        expr = self.shape_env.replace(self.expr)
        try:
            out = func(expr)
        except Exception:
            log.warning(f"failed to eval {method}({expr})")
            raise
=======
            r = _handle_sym_dispatch(op, (wrap_node(self),), {})
            assert isinstance(r, SymTypes), type(r)
            return r.node
        # TODO: consider constant prop here
        expr = self.shape_env.replace(self.expr)

        # Attempt some extra simplification on SymInt
        if method == "sym_int":
            out = None
            if isinstance(expr, sympy.Mul):
                aa = expr.args
                if len(aa) == 2 and isinstance(aa[0], sympy.Float) and aa[1].is_integer:
                    coef = sympy.Integer(aa[0])
                    if aa[0] == coef:  # structural equality test
                        out = coef * aa[1]
            # If we can't short circuit, do the old guard-y implementation
            if out is None:
                positive = self.shape_env.evaluate_expr(expr > 0)
                if positive:
                    out = sympy.floor(expr)
                else:
                    out = sympy.ceiling(expr)

        # Do the regular evaluation otherwise
        else:
            try:
                out = func(expr)
            except Exception:
                log.warning(f"failed to eval {method}({expr})")
                raise

>>>>>>> e4fe11ee
        out_hint = None
        if self.hint is not None:
            out_hint = op(self.hint)
        out = safe_expand(out)
        pytype: Type
        if method in always_int_magic_methods:
            pytype = int
        elif method in always_float_magic_methods:
            pytype = float
        else:
            pytype = self.pytype

        return SymNode(out, self.shape_env, pytype, out_hint)

    if method in unary_magic_methods:
        setattr(SymNode, method_attr, unary_magic_impl)
    else:
        setattr(SymNode, method_attr, binary_magic_impl)

def _make_node_sizes_strides(method, func):
    # NB: don't LRU cache, lots of arguments

    def sizes_strides_impl(self, sizes, strides):
        op = getattr(sys.modules[__name__], method)
        if SYM_FUNCTION_MODE:
            r = _handle_sym_dispatch(op, ([wrap_node(s) for s in sizes], [wrap_node(s) for s in strides]), {})
            assert isinstance(r, SymBool), type(r)
            return r.node
        size_exprs = [s.expr for s in sizes]
        stride_exprs = [s.expr for s in strides]
        try:
            out = func(*size_exprs, *stride_exprs)
        except Exception:
            log.warning(f"failed to eval {method}(*{size_exprs}, *{stride_exprs})")
            raise
        hints = []
        out_hint = None
        for s in itertools.chain(sizes, strides):
            if s.hint is None:
                break
            hints.append(s.hint)
        else:
            out_hint = op(*hints)
        # bool is never expandable
        return SymNode(sympy.Eq(out, 1), self.shape_env, bool, out_hint)

    setattr(SymNode, method, sizes_strides_impl)

for method, func in magic_methods.items():
    _make_node_magic(method, func)

for method, func in sizes_strides_methods.items():
    _make_node_sizes_strides(method, func)

def _make_user_magic(method, user_type):
    # User magic takes care of wrapping the other operand into a node,
    # so that our internal logic can assume everything is nodes

    if method in magic_methods_on_operator_with_trailing_underscore:
        method_attr = f"{method}_"
    else:
        method_attr = method

    def unary_magic_impl(self):
        return wrap_node(getattr(self.node, method_attr)())

    def binary_magic_impl(self, other):
        other_node = to_node(self.node, other)
        if other_node is NotImplemented:
            return NotImplemented
        return wrap_node(getattr(self.node, method_attr)(other_node))

    def rbinary_magic_impl(self, other):
        other_node = to_node(self.node, other)
        if other_node is NotImplemented:
            return NotImplemented
        return wrap_node(getattr(other_node, method_attr)(self.node))

    if method in unary_magic_methods:
        setattr(user_type, f"__{method}__", unary_magic_impl)
    else:
        setattr(user_type, f"__{method}__", binary_magic_impl)
        if method in reflectable_magic_methods:
            setattr(user_type, f"__r{method}__", rbinary_magic_impl)

for method, func in magic_methods.items():
    if method in bool_magic_methods:
        _make_user_magic(method, SymBool)
    else:
        _make_user_magic(method, SymInt)
        _make_user_magic(method, SymFloat)

del method
del func

def _lru_cache(fn, maxsize=None):
    """
    Wrapper around lru_cache that clears when new info about shapes has been
    updated.

    Use lru_cache if the output is always the same, regardless of the
    constraints we know now (i.e. evaluate_expr)

    Use _lru_cache otherwise.
    """
    fn_cache = lru_cache(maxsize)(fn)
    prior_key = None

    @functools.wraps(fn)
    def wrapper(self, *args, **kwargs):
        nonlocal prior_key
        if prior_key != self._get_key():
            prior_key = self._get_key()
            fn_cache.cache_clear()
        return fn_cache(self, *args, **kwargs)

    wrapper.cache_info = fn_cache.cache_info  # type: ignore[attr-defined]
    return wrapper


if HAS_SYMPY:
    # This stub exists so we can easily add metadata to sympy symbols
    # NB: This inherits from Dummy, not Symbol, because Symbols with the same
    # name get interned.  This is bad for us as we want the metadata
    # to vary across different invocations and not leak.
    class Symbol(sympy.Dummy):
        __slots__: List[str] = ['sources', 'stack']
        sources: List[Source]
        stack: Optional[str]

        def __new__(cls, *args, **kwargs):
            self = super().__new__(cls, *args, **kwargs)
            self.sources = []
            self.stack = None
            return self


    class ShapeGuardPrinter(StrPrinter):
        def __init__(
            self,
            symbol_to_source,
            source_ref,
        ):
            super().__init__()
            self.symbol_to_source = symbol_to_source
            self.source_ref = source_ref

        def _print_Symbol(self, expr) -> str:
            assert isinstance(expr, Symbol), str(type(expr))
            assert expr in self.symbol_to_source, (
                f"{expr} (could be from {[s.name() for s in expr.sources]}) "
                f"not in {self.symbol_to_source}"
            )
            return self.source_ref(self.symbol_to_source[expr][0])


TLS = threading.local()


class ShapeEnv:
    def __init__(self):
        self.guards: List[ShapeGuard] = []
        # Maps symbolic ints to their original concrete values
        # Currently populated from tensors
        self.var_to_val: Dict["sympy.Symbol", "sympy.Integer"] = {}
        # Maps from sympy ints to expressions representing them
        # Populated from equality guards (i.e. a.shape[0] == b.shape[0])
        self.replacements: Dict["sympy.Symbol", "sympy.Expr"] = {}  #
        # Set holds a % b expressions that evaluate to 0.
        self.divisible: Set["sympy.Expr"] = set()
        # Duck-shaping says that if two input tensors have the same size,
        # they get assigned the same symbolic variable
        self.val_to_var: Dict[int, "sympy.Expr"] = {0: sympy.Integer(0), 1: sympy.Integer(1)}
        self.unbacked_symfloat_counter = itertools.count()
        self.unbacked_symint_counter = itertools.count()

    def _suppress_guards_tls(self):
        return getattr(TLS, "suppress_guards", False)

    @contextmanager
    def suppress_guards(self):
        TLS.suppress_guards = True
        try:
            yield
        finally:
            TLS.suppress_guards = False

    def _get_key(self):
        """
        Defines the current "state" of the guards we've accumulated in this ShapeEnv.
        Determines when we need to invalidate our cache
        """
        return (len(self.replacements), len(self.divisible))

    def create_symbolic_sizes_strides_storage_offset(self, ex: torch.Tensor, source: Source):
        """
        Returns a list of symbolic sizes and strides for the given tensor.
        We try our best to express stride in terms of the sizes, so as to not
        introduce new symbolic variables.
        """
        from torch._dynamo.source import TensorPropertySource, TensorProperty

        size = [
            self.create_symbol(
                val, TensorPropertySource(source, TensorProperty.SIZE, i)
            ) for i, val in enumerate(ex.size())
        ]
        stride: List[Optional[sympy.Expr]] = [None] * len(size)
        for i, val in enumerate(ex.stride()):
            if val in (0, 1):
                stride[i] = sympy.Integer(val)
        while any(x is None for x in stride):
            candidates = {
                ex.size(i) * ex.stride()[i]: size[i] * stride[i]
                for i in range(len(size))
                if stride[i] is not None and ex.stride()[i] >= 0
            }
            # iterate over unbound strides in sorted order
            val_list = sorted(
                [(ex.stride()[i], i) for i in range(len(stride)) if stride[i] is None]
            )
            for _, i in val_list:
                if stride[i] is None and ex.stride()[i] in candidates:
                    stride[i] = candidates[ex.stride()[i]]
                    candidates[ex.size(i) * ex.stride()[i]] = size[i] * stride[i]
            if any(x is None for x in stride):
                # bind the smallest unbound stride to a new variable
                val, i = min(
                    [
                        (ex.stride()[i], i)
                        for i in range(len(stride))
                        if stride[i] is None
                    ]
                )
                stride[i] = self.create_symbol(
                    val,
                    TensorPropertySource(source, TensorProperty.STRIDE, i)
                )
        assert all(x is not None for x in stride)
        sym_size = [self.create_symintnode(i, hint=hint) for i, hint in zip(size, ex.size())]
        sym_stride = []
        for i, stride_expr in enumerate(stride):
            # NB: Don't duck size the stride; instead use the expression
            # we computed
            assert stride_expr is not None
            sym_stride.append(self.create_symintnode(stride_expr, hint=ex.stride(i)))
        sym_storage_offset = self.create_symintnode(self.create_symbol(
            ex.storage_offset(),
            TensorPropertySource(source, TensorProperty.STORAGE_OFFSET)
        ), hint=ex.storage_offset())
        return sym_size, sym_stride, sym_storage_offset

    # If you know what the current hint value of the SymInt to be created
    # is, pass it into hint.  Otherwise, pass None and we will make our best
    # guess
    def create_symintnode(self, sym: "sympy.Expr", *, hint: Optional[int]):
        return SymInt(SymNode(sym, self, int, hint))

    def create_unbacked_symfloat(self):
        symbol = Symbol(f"f{next(self.unbacked_symfloat_counter)}")
        symbol.stack = ''.join(traceback.format_list(traceback.extract_stack()[:-1]))
        return SymFloat(SymNode(symbol, self, float, None))

    def create_unbacked_symint(self):
        symbol = Symbol(f"i{next(self.unbacked_symint_counter)}", integer=True)
        symbol.stack = ''.join(traceback.format_list(traceback.extract_stack()[:-1]))
        return SymInt(SymNode(symbol, self, int, None))

    # This is guaranteed to return a symbol or its negation is a sympy.Symbol,
    # but there may be a replacement that allows it to be immediately
    # simplified
    def create_symbol(self, val: int, source: Source) -> "sympy.Expr":
        assert isinstance(source, Source), f"{type(source)} {source}"

        if not HAS_SYMPY:
            raise RuntimeError("Need sympy installed to create symbolic shapes")

        if val < 0:
            from torch._dynamo.source import NegateSource
            return -self.create_symbol(-val, NegateSource(source))

        # Now attempt to duck size this value
        # TODO: Use site has to duck size
        # TODO: Do this duck sizing lazily later

        # Create a duck sized int if necessary
        if val not in self.val_to_var:
            sympy_expr = Symbol(f"s{len(self.var_to_val)}", positive=True, integer=True)
            self.var_to_val[sympy_expr] = sympy.Integer(val)
            self.val_to_var[val] = sympy_expr

        # This implements duck-shaping: input sizes that match are assigned
        # the same symint
        r = self.duck_int(val)
        if isinstance(r, Symbol):
            r.sources.append(source)
        return r

    # Given a concrete integer value, return the duck sized symbol associated
    # with it; e.g., suppose we already have a tensor of size 3 in scope,
    # which was assigned s3, then shape_env.duck_int(3) we will get back s3.
    # This has some pretty tricky preconditions associated with it, so if
    # you are in a binding context, you probably wanted create_symbol instead.
    def duck_int(self, val):
        assert val in self.val_to_var, (
            "Direct call to duck_int MUST only duck size an integer values "
            "that have already produced by inputs (allocated "
            "by create_symbol), or we risk being unable to instantiate the "
            "symbolic variable later.  However, at time of this call "
            f"val={val} was not duck sized.  Bound duck sized integers: "
            f"{list(self.val_to_var.keys())}"
        )
        return self.val_to_var[val]

    # Generates a list of guards strings which, when evaluated in a context that
    # defines tensors for all the sources, returns True or False depending
    # on if the guards in the list evaluated to True or not.  Primarily used by Dynamo,
    # but this is also helpful for manual testing of guards (see
    # evaluate_guards_for_args)
    def produce_guards(self, placeholders, sources,
                       source_ref=lambda n: n.name()) -> List[str]:
        # It took a lot of sweat to figure out the algorithm here.  Let's
        # explain how it works.
        #
        # The ShapeEnv lifecycle looks something like this:
        #
        # - For each input, you either generate a fresh Sympy symbol (s0) to
        #   represent its value (a binding site), or you reuse some
        #   preexisting symbol or expression, skipping the symbol allocation
        #   (e.g., duck sizing to a preexisting symbol, or expressing a
        #   stride as a multiplication of a separate stride and size.)
        #   Naively, you might expect to bind a fresh Sympy symbol for
        #   every input, but this is fairly wasteful as most of these
        #   symbols immediately simplify away, and if you don't eagerly
        #   specialize, e.g., 0/1 symbols, you end up with very complicated
        #   expressions that are not optimizable in practice.
        #
        # - You perform some compute on these symbols, occasionally
        #   introducing guards on boolean expressions on these symbols.
        #   In particular, whenever we guard on equality (_maybe_guard_eq),
        #   we can simplify shapes; e.g., when s0 == s1 * 2, we can now
        #   replace all occurrences of s0 with s1 * 2.  Sometimes, a
        #   boolean expression evaluation doesn't introduce a guard, as
        #   the guard is already entailed by the simplifications we have
        #   applied.
        #
        # - In the end, you have a bunch of replacements (saying how to
        #   simplify shapes) and a bunch of guards (all the equality guards
        #   are trivial, because they're covered by the replacements).
        #
        # From the ShapeEnv, we must generate a Python expression that, when
        # evaluated on a set of inputs, tells us whether or not these boolean
        # expressions would have evaluated in the same way.  However,
        # we cannot easily compute this, as we elide recording boolean
        # expressions when we think they are vacuously true.  Thus, we seek
        # an approximation: we must generate an expression, if true, would have
        # produced an "equivalent" ShapeEnv, which would answer guard
        # expressions in the same way.
        #
        # Our notion of equivalence is a bit subtle.  For example, consider
        # the ShapeEnv created from an input of size (5, 4) versus (4, 4)
        # (no other guards.)  Duck sizing would generate (s0, s1) in the first
        # case but (s0, s0) in the second.  We do NOT assume that size
        # variables are disjoint; so in fact a graph that assumes the input
        # could be (s0, s1) subsumes (s0, s0) (setting s0 == s1), but not
        # vice versa.  However, consider an analogous case (1,) versus (2,).
        # Duck sizing generates (1,) and (s0,); the (s0,) graph does NOT
        # subsume the (1,) graph because we assume that any size variables
        # is NOT 0/1 (and make simplifications according to this; e.g., if
        # we queried s0 == 0, we would immediately return False without
        # returning a guard.)
        #
        # So, it is perhaps easier to flip things on their head: the guard
        # expressions we generate here say what simplifications are valid,
        # and what are not.  Below, we explain each of the guard expressions
        # we generate

        # TODO: Make this more efficient by binding all the size/stride/offsets
        # to locals before performing tests on them.

        from torch._dynamo.source import NegateSource, TensorPropertySource, TensorProperty

        # Actual codegen must be delayed as we don't necessarily know what
        # the symbol mapping is
        input_guards = []

        symbol_to_source = collections.defaultdict(list)

        # How do we know what the value of s0 is?  Fresh variables can only be
        # bound by inputs, so there MUST be some other input which binds the
        # variable.  If there is no such input, this is an error in our
        # system.  We record where all symbols come from, to help you diagnose
        # why those symbols didn't occur.
        #
        # In fact, generally speaking it is only possible for the "outermost"
        # user of a ShapeEnv to evaluate the guards, because some inputs may
        # not be available to inner levels.  For example, Dynamo can guard on
        # tensors that never actually become graph arguments (they are
        # pruned).  In this case, only Dynamo knows about these arguments.
        def track_symint(source, val):
            if isinstance(val, SymInt):
                s = val.node.expr

                if isinstance(s, sympy.Symbol):
                    symbol_to_source[s].append(source)
                elif isinstance(-s, sympy.Symbol):
                    symbol_to_source[-s].append(NegateSource(source))

                input_guards.append((source, s))
            else:
                input_guards.append((source, sympy.Integer(val)))

        for t, source in zip(placeholders, sources):
            assert isinstance(source, Source)
            if t is None:
                continue
            if isinstance(t, SymInt):
                track_symint(source, t)
                continue
            assert isinstance(t, torch.Tensor)
            for i, s in enumerate(t.size()):
                track_symint(TensorPropertySource(source, TensorProperty.SIZE, i), s)
            for i, s in enumerate(t.stride()):
                track_symint(TensorPropertySource(source, TensorProperty.STRIDE, i), s)
            track_symint(TensorPropertySource(source, TensorProperty.STORAGE_OFFSET), t.storage_offset())

        # 1. Every input must equal the final simplified symbolic expression
        #    stored on the placeholder.  Given a placeholder (s0*2, s1),
        #    if we have an input (2, 3), we must show s0*2 == 2 and s1 == 3.
        #    This does a lot of work: it covers duck sizing and equality guards.
        exprs = []
        for source, expr in input_guards:
            # Small optimization
            if (
                isinstance(expr, Symbol) and
                expr in symbol_to_source and
                source == symbol_to_source[expr][0]
            ):
                continue
            sexpr = ShapeGuardPrinter(symbol_to_source, source_ref).doprint(expr)
            exprs.append(f"{source_ref(source)} == {sexpr}")

        # 2. Every guard must evaluate to True (but remember many guards
        #    like s0 == s1*2 because trivial due to simplification)
        for g, tb in self.guards:
            if self._maybe_evaluate_static(g) is not None:
                continue
            g = self.simplify(g)
            try:
                exprs.append(ShapeGuardPrinter(symbol_to_source, source_ref).doprint(g))
            except Exception:
                log.warning(f"Failing guard allocated at: \n{tb}")
                raise

        # 3. Every symbol must not be equal to 0/1
        for sources in symbol_to_source.values():
            assert sources
            # We must assert that each symbol is not zero or one, as we make
            # negative inferences on shape variables
            exprs.append(f"{source_ref(sources[0])} != 0 and {source_ref(sources[0])} != 1")

        return exprs

    def evaluate_guards_for_args(self, placeholders, args):
        from torch._dynamo.source import GlobalSource
        arg_names = [f"t{i}" for i in range(len(args))]
        guards = self.produce_guards(placeholders, [GlobalSource(a) for a in arg_names])
        if guards:
            code = " and ".join(guards)
            return eval(code, {}, dict(zip(arg_names, args)))
        return True

    def bind_symbols(self, placeholders, args):
        # Given a paired list of placeholders (fake tensors with
        # symbolic sizes) and concrete arguments (regular tensors
        # with real sizes), returns a dictionary mapping each
        # symbol to its real value.  So for example, if you
        # have a placeholder with size (s0, s1), binding
        # (2, 4) to it will give you {s0: 2, s1: 4}.  This is
        # not guaranteed to bind ALL symbols in the ShapeEnv;
        # we can't bind a symbol if it doesn't occur in any placeholder,
        # and symbols that already have replacements won't get bindings.

        # This is a little duplicative with evaluate_guards but
        # it's different enough that it seemed cleanest to make
        # another copy.  This assumes the guards are already checked,
        # though if it's cheap we'll check for shenanigans
        bindings: Dict[sympy.Symbol, int] = {}

        def bind_symint(arg, val):
            if isinstance(val, SymInt):
                s = val.node.expr

                if isinstance(s, sympy.Symbol):
                    if s in bindings:
                        assert bindings[s] == arg, f"{bindings[s]} != {arg}"
                    else:
                        bindings[s] = arg
                elif isinstance(-s, sympy.Symbol):
                    if -s in bindings:
                        assert bindings[-s] == -arg, f"{bindings[-s]} != {-arg}"
                    else:
                        bindings[-s] = -arg

        for t, arg in zip(placeholders, args):
            if t is None:
                continue
            if isinstance(t, SymInt):
                bind_symint(arg, t)
                continue
            assert isinstance(t, torch.Tensor)
            for i, s in enumerate(t.size()):
                bind_symint(arg.size(i), s)
            for i, s in enumerate(t.stride()):
                bind_symint(arg.stride(i), s)
            bind_symint(arg.storage_offset(), t.storage_offset())

        return bindings

    def get_nontrivial_guards(self):
        return [self.simplify(guard.expr) for guard in self.guards if self._maybe_evaluate_static(guard.expr) is None]

    def format_guards(self, verbose=False):
        def format_tb(tb):
            if not verbose:
                return ""
            return f"\n   Guarded at:\n{textwrap.indent(tb, '   ')}"

        return '\n'.join(f" - {guard.expr}{format_tb(guard.stack)}" for guard in self.guards)

    def get_shape_groups(self):
        shape_groups = collections.defaultdict(list)
        for k, v in self.replacements.items():
            shape_groups[v].append(k)
        return shape_groups

    @_lru_cache
    def _maybe_evaluate_static(self, expr: "sympy.Expr") -> "Optional[sympy.Expr]":
        """
        Tries to evaluate expr without introducing guards
        """
        expr = self.simplify(expr)
        # Simplifies assuming that shape vars > 1 (since we cache on 0/1 shape values)
        symbols = list(expr.free_symbols)
        new_shape_env = {
            k: sympy.Symbol(f"shape_{idx}", positive=True, integer=True) + 1
            for idx, k in enumerate(symbols)
            # Do not assume unbacked symints are > 1
            if k in self.var_to_val
        }
        new_expr = expr.xreplace(new_shape_env)
        floor_div_replace = {}
        for atom in new_expr.atoms(FloorDiv):
            floor_div_replace[atom] = sympy.floor(atom.args[0] / atom.args[1])
        new_expr = safe_expand(new_expr.xreplace(floor_div_replace))
        if len(list(new_expr.free_symbols)) == 0:
            return new_expr
        return None

    @_lru_cache
    def replace(self, expr: "sympy.Expr") -> "sympy.Expr":
        replacements = {s: self._find(cast(sympy.Symbol, s)) for s in expr.free_symbols}
        return safe_expand(expr.xreplace(replacements))

    @_lru_cache
    def _update_divisible(self):
        new_divisible = set()
        for k in self.divisible:
            res = self.replace(k)
            if len(res.free_symbols) > 0:
                new_divisible.add(k)

        self.divisible = new_divisible

    @_lru_cache
    def simplify(self, expr: "sympy.Expr") -> "sympy.Expr":
        expr = self.replace(expr)
        if expr.has(FloorDiv):
            self._update_divisible()
            div_replacements = {}
            for atom in expr.atoms(FloorDiv):
                base, divisor = atom.args
                if self.replace(base % divisor) in self.divisible:
                    div_replacements[atom] = sympy.floor(base / divisor)
            expr = expr.xreplace(div_replacements)
            expr = safe_expand(expr)
        return expr

    @lru_cache(256)
    def size_hint(self, expr: "sympy.Expr"):
        """
        Gets a size hint for a given expression from the underlying shapes we had.
        Does not introduce a guard, so only use this when you can guarantee that
        your code is still valid for arbitrary shapes (such as optimization decisions)
        """
        result_expr = safe_expand(expr).xreplace(self.var_to_val)
        if len(result_expr.free_symbols) != 0:
            raise self._make_data_dependent_error(result_expr)
        return result_expr

    def _make_data_dependent_error(self, expr):
        # TODO: in a Dynamo context, having user code, and having the
        # name of the local, will be much better
        accesses = '\n\n'.join(
            f"Data dependent variable '{s}' allocated at:\n{s.stack}"
            for s in expr.free_symbols
        )
        return GuardOnDataDependentSymNode(
            f"\n\n{accesses}\n"
            "GuardOnDataDependentSymNode: It appears that you're trying to get "
            "a value out of symbolic int/float "
            "whose value is data-dependent (and thus we do not know the true value.)  "
            f"The expression we were trying to evaluate is {expr}.  "
            "Scroll up to see where each of these data-dependent accesses originally occurred."
            # TODO: Help text about how to use our runtime tests to fix this
            # problem
        )

    @_lru_cache
    def _find(self, a: "sympy.Symbol") -> "sympy.Expr":
        """
        Implements a DSU-like algorithm to find the variable that represents a
        Also handles transitive non-identity replacements.

        a: b + c
        c: d
        """
        if a not in self.replacements:
            return a
        res = self.replacements[a]
        cur_replace = {s: self._find(s) for s in res.free_symbols}
        self.replacements[a] = self.replacements[a].xreplace(cur_replace)
        return self.replacements[a]

    @lru_cache(256)
    def _maybe_guard_eq(self, expr: Union["sympy.Eq", "sympy.Ne"], concrete_bool: bool) -> None:
        """
        Evaluates the result of an eq call. If true, uses information to
        simplify shapes (i.e. a == b or a % 5 == 0)
        """
        assert type(concrete_bool) is bool
        if isinstance(expr, sympy.Eq):
            if not concrete_bool:
                return
        # NB: Apparently this is load bearing; to see what test fails if
        # you comment it out run:
        # python test/functorch/test_aotdispatch.py -k
        # test_aot_autograd_symbolic_module_exhaustive_nn_LazyConv3d_cpu_float32
        elif isinstance(expr, sympy.Ne):
            if concrete_bool:
                return
        free = list(expr.free_symbols)

        assert len(free) > 0, "The expression should not be static by this point"
        # In case of really gnarly expression, we don't blow up
        if len(free) > 5:
            return
        free = sorted(free, key=lambda x: (self.size_hint(x), x.name), reverse=True)  # type: ignore[attr-defined]
        lhs = expr.lhs
        rhs = expr.rhs
        if not expr.has(sympy.Mod):
            try:
                solutions = sympy.solve(lhs - rhs, free[0], dict=True)
                if len(solutions) != 1:
                    return
                solution = solutions[0][free[0]]
                if all(t.is_integer for t in sympy.preorder_traversal(solution)):
                    new_var = self._find(solution)
                    self.replacements[cast(sympy.Symbol, free[0])] = new_var
            except NotImplementedError:
                pass
            except RecursionError:
                log.warning(f"RecursionError in sympy.solve({lhs} - {rhs}, {free[0]})")
        if expr.has(sympy.Mod):
            mod_expr = tuple(expr.atoms(sympy.Mod))[0]
            try:
                solutions = sympy.solve(lhs - rhs, mod_expr, dict=True)
                if len(solutions) == 1 and solutions[0][mod_expr] == 0:
                    self.divisible.add(mod_expr)
            except NotImplementedError:
                pass
        return

    @lru_cache(256)
    def evaluate_expr(self, expr: "sympy.Expr", hint=None):
        """
        Given an expression, evaluates it, adding guards if necessary
        """
        if len(expr.free_symbols) == 0:
            return expr
        expr = self.simplify(expr)
        static_expr = self._maybe_evaluate_static(expr)
        if static_expr is not None:
            return static_expr

        if hint is None:
            concrete_val = self.size_hint(expr)
        else:
            concrete_val = sympy.sympify(hint)

        if isinstance(expr, (sympy.Eq, sympy.Ne)):
            self._maybe_guard_eq(expr, bool(concrete_val))
            # TODO: If we successfully eliminate a symbol via equality, it
            # is not actually necessary to save a guard for the equality,
            # as we will implicitly generate a guard when we match that
            # input against the symbol

        # TODO: optimize this; avoid formatting traces until we need them
        # NB: drop two frames; evaluate_expr and the Sym* function that
        # actually called us
        if not self._suppress_guards_tls():
            stack = ''.join(traceback.format_list(traceback.extract_stack()[:-2]))
            if concrete_val is sympy.true:
                self.guards.append(ShapeGuard(expr, stack))
            elif concrete_val is sympy.false:
                self.guards.append(ShapeGuard(sympy.Not(expr), stack))
            else:
                self.guards.append(
                    ShapeGuard(sympy.Eq(expr, concrete_val), stack))  # type: ignore[arg-type]
        return concrete_val<|MERGE_RESOLUTION|>--- conflicted
+++ resolved
@@ -650,9 +650,6 @@
             log.warning(f"failed to eval {method}({expr}, {other_expr})")
             raise
         out = safe_expand(out)
-        out_hint = None
-        if self.hint is not None and other.hint is not None:
-            out_hint = op(self.hint, other.hint)
         pytype: Type
         # This is not strictly correct. In Python, a**b may return complex when
         # a < 0 and b is a float: (-1)**2.1. Same for sympy.sqrt(-3.14). This
@@ -675,19 +672,7 @@
     def unary_magic_impl(self):
         op = method_to_operator(method)
         if SYM_FUNCTION_MODE:
-<<<<<<< HEAD
             return to_node(self, _handle_sym_dispatch(op, (wrap_node(self),), {}))
-        # TODO: consider constant prop here
-        expr = self.shape_env.replace(self.expr)
-        try:
-            out = func(expr)
-        except Exception:
-            log.warning(f"failed to eval {method}({expr})")
-            raise
-=======
-            r = _handle_sym_dispatch(op, (wrap_node(self),), {})
-            assert isinstance(r, SymTypes), type(r)
-            return r.node
         # TODO: consider constant prop here
         expr = self.shape_env.replace(self.expr)
 
@@ -716,7 +701,6 @@
                 log.warning(f"failed to eval {method}({expr})")
                 raise
 
->>>>>>> e4fe11ee
         out_hint = None
         if self.hint is not None:
             out_hint = op(self.hint)
