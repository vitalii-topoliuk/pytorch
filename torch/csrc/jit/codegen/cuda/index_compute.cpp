--- conflicted
+++ resolved
@@ -187,13 +187,9 @@
         " != ",
         root_contiguity_.size());
 
-<<<<<<< HEAD
     const auto gpu_lower = GpuLower::current();
 
-    for (size_t i = 0; i < root_domain_.size(); i++) {
-=======
     for (const auto i : c10::irange(root_domain_.size())) {
->>>>>>> 226d745a
       if (root_contiguity_[i]) {
         auto kir_root_domain_i =
             gpu_lower->lowerValue(root_domain_[i])->as<kir::IterDomain>();
@@ -1066,16 +1062,10 @@
       loops.empty() ? nullptr : loops.back()->vectorize_shift();
 
   // Global striding
-<<<<<<< HEAD
   std::vector<kir::Val*> strided_inds(root_dom.size(), ir_builder.zeroVal());
-  for (size_t i = 0; i < root_dom.size(); i++) {
+  for (const auto i : c10::irange(root_dom.size())) {
     // If the domain is derived from a trivial reduction, no indexing
     // to create.
-=======
-  int64_t stride_i = 0;
-  std::vector<Val*> strided_inds;
-  for (const auto i : c10::irange(root_dom.size())) {
->>>>>>> 226d745a
     if (root_dom[i]->isReduction() ||
         root_dom[i]->getIterType() == IterType::BroadcastWithoutStride ||
         root_dom[i]->getIterType() == IterType::BroadcastWithStride ||
@@ -1340,7 +1330,6 @@
       continue;
     }
 
-<<<<<<< HEAD
     // Maps to consumers trivial reduction, don't index
     if (p2c_map.find(root_id) != p2c_map.end() &&
         gpu_lower->trivialReductionInfo().isDerived(p2c_map.at(root_id))) {
@@ -1349,12 +1338,8 @@
   }
 
   std::vector<kir::Val*> strided_inds(root_dom.size(), ir_builder.zeroVal());
-  for (size_t i = 0; i < root_dom.size(); i++) {
+  for (const auto i : c10::irange(root_dom.size())) {
     if (skip_indexing.count(root_dom[i])) {
-=======
-  for (const auto i : c10::irange(root_dom.size())) {
-    if (root_dom[i]->isReduction() || root_dom[i]->isBroadcast()) {
->>>>>>> 226d745a
       continue;
     }
 
@@ -1543,16 +1528,10 @@
   auto vectorize_shift =
       loops.empty() ? nullptr : loops.back()->vectorize_shift();
 
-<<<<<<< HEAD
   // Global striding
   std::vector<kir::Val*> strided_inds(root_dom.size(), ir_builder.zeroVal());
-  for (size_t i = 0; i < root_dom.size(); i++) {
+  for (const auto i : c10::irange(root_dom.size())) {
     // See a comment in indexing to root domains in getGlobalProducerIndex.
-=======
-  int64_t stride_i = 0;
-  std::vector<Val*> strided_inds;
-  for (const auto i : c10::irange(root_dom.size())) {
->>>>>>> 226d745a
     if (root_dom[i]->isReduction() ||
         root_dom[i]->getIterType() == IterType::BroadcastWithoutStride ||
         root_dom[i]->getIterType() == IterType::BroadcastWithStride ||
@@ -1679,17 +1658,10 @@
   // Indices should now be mapped onto IterDomains in consumer, so just grab
   // and use them.
   auto root_dom = consumer_tv->getMaybeRFactorDomain();
-<<<<<<< HEAD
   std::vector<kir::Val*> strided_inds(root_dom.size(), ir_builder.zeroVal());
-  for (size_t i = 0; i < root_dom.size(); i++) {
+  for (const auto i : c10::irange(root_dom.size())) {
     if (root_dom[i]->isReduction() || root_dom[i]->isBroadcast() ||
         gpu_lower->trivialReductionInfo().isDerived(root_dom[i])) {
-=======
-
-  std::vector<Val*> strided_inds;
-  for (const auto i : c10::irange(root_dom.size())) {
-    if (root_dom[i]->isReduction() || root_dom[i]->isBroadcast()) {
->>>>>>> 226d745a
       continue;
     }
 
@@ -1951,18 +1923,12 @@
       ? kir_consumer_tv->domain()->rfactorDomain()
       : kir_consumer_tv->domain()->rootDomain();
 
-<<<<<<< HEAD
   const auto zero = ir_builder.create<kir::Int>(0);
   std::vector<kir::Val*> root_inds(root_domain.size(), zero);
 
-  for (size_t i = 0; i < root_domain.size(); i++) {
+  for (const auto i : c10::irange(root_domain.size())) {
     if (root_domain[i]->isBroadcast() ||
         gpu_lower->trivialReductionInfo().isDerived(root_domain[i])) {
-=======
-  std::vector<Val*> root_inds(root_dom.size(), ir_builder.create<kir::Int>(0));
-  for (const auto i : c10::irange(root_dom.size())) {
-    if (root_dom[i]->isBroadcast()) {
->>>>>>> 226d745a
       continue;
     }
     const auto it = consumer_indexing.indexMap().find(root_domain[i]);
