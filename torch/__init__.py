--- conflicted
+++ resolved
@@ -1762,11 +1762,7 @@
 def _sparse_coo_tensor_unsafe(*args, **kwargs):
     import warnings
     warnings.warn('torch._sparse_coo_tensor_unsafe is deprecated, '
-<<<<<<< HEAD
-                  'use torch.sparse_coo_tensor(..., check_invariants=False) instead.', stacklevel=2)
-=======
                   'use torch.sparse_coo_tensor(..., check_invariants=False) instead.', stacklevel=TO_BE_DETERMINED)
->>>>>>> fff02e67
     kwargs['check_invariants'] = False
     return torch.sparse_coo_tensor(*args, **kwargs)
 
