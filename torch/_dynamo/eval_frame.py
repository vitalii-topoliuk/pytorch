from __future__ import annotations

import contextlib
import dataclasses
import dis
import functools
import inspect
import logging
import os
import sys
import textwrap
import threading
import traceback
import types
import warnings
import weakref
from collections import namedtuple
from enum import Enum
from os.path import dirname, join
from typing import (
    Any,
    Callable,
    Dict,
    List,
    NamedTuple,
    Optional,
    Set,
    Tuple,
    TYPE_CHECKING,
    Union,
)
from unittest.mock import patch

import torch
import torch.fx
import torch.utils._pytree as pytree
import torch.utils.checkpoint
from torch import _guards
from torch._subclasses import fake_tensor
from torch.fx.experimental.proxy_tensor import make_fx, maybe_disable_fake_tensor_mode
from torch.fx.graph import _PyTreeCodeGen, _PyTreeInfo
from torch.nn.parallel.distributed import DistributedDataParallel
from ..fx import GraphModule
from .backends.registry import CompilerFn, lookup_backend

from .hooks import Hooks

if TYPE_CHECKING:
    from torch._C._dynamo.eval_frame import (  # noqa: F401
        reset_code,
        set_eval_frame,
        set_guard_error_hook,
        set_guard_fail_hook,
        skip_code,
        unsupported,
    )
else:
    for name in dir(torch._C._dynamo.eval_frame):
        if name.startswith("__"):
            continue
        globals()[name] = getattr(torch._C._dynamo.eval_frame, name)

from . import config, convert_frame, external_utils, skipfiles, utils
from .exc import CondOpArgsMismatchError, ResetRequired, UserError, UserErrorType
from .mutation_guard import install_generation_tagging_init
from .types import DynamoCallback
from .utils import compile_times

log = logging.getLogger(__name__)

from torch._dispatch.python import enable_python_dispatcher
from torch.utils._python_dispatch import _disable_current_modes

always_optimize_code_objects = utils.ExactWeakKeyDictionary()
null_context = contextlib.nullcontext


import sympy

from torch.fx.experimental.symbolic_shapes import (
    ConstraintViolationError,
    StrictMinMaxConstraint,
)
from torch.utils._sympy.value_ranges import ValueRanges


# See https://github.com/python/typing/pull/240
class Unset(Enum):
    token = 0


unset = Unset.token

compile_lock = threading.RLock()
most_recent_backend: Optional[CompilerFn] = None
DONT_WRAP_FILES = {
    # For tracing into fx modules
    inspect.getsourcefile(GraphModule),
    join(dirname(dirname(__file__)), "onnx/_internal/fx/dynamo_graph_extractor.py"),
}


CacheEntry = namedtuple("CacheEntry", "check_fn, code")


def _debug_get_cache_entry_list(code: types.CodeType) -> List[CacheEntry]:
    """
    Given a code object, retrieve the cache entries stored in this code.
    """
    cache_list = torch._C._dynamo.eval_frame._debug_get_cache_entry_list(code)
    return list(map(CacheEntry._make, cache_list))


class OptimizedModule(torch.nn.Module):
    """
    Wraps the original nn.Module object and later patches its
    forward method to optimized self.forward method.
    """

    def __init__(self, mod: torch.nn.Module, dynamo_ctx):
        super().__init__()
        # Installs the params/buffer
        self._orig_mod = mod
        self.dynamo_ctx = dynamo_ctx
        self._initialize()

    def _initialize(self):
        # Do this stuff in constructor to lower overhead slightly
        if isinstance(self._orig_mod.forward, types.MethodType) and skipfiles.check(
            inspect.getsourcefile(self._orig_mod.forward)
        ):
            # This may be a torch.nn.* instance in skipfiles.py which
            # won't trigger a frame evaluation workaround to add an extra
            # frame we can capture
            self.forward = self.dynamo_ctx(external_utils.wrap_inline(self._orig_mod))
        else:
            # Invoke hooks outside of dynamo then pickup the inner frame
            self.forward = self.dynamo_ctx(self._orig_mod.__call__)

        if hasattr(self._orig_mod, "_initialize_hook"):
            self._forward = self.forward
            self.forward = self._call_lazy_check

    def __getstate__(self):
        state = dict(self.__dict__)
        state.pop("forward", None)
        state.pop("__call__", None)
        return state

    def __setstate__(self, state):
        self.__dict__ = state
        self._initialize()

    def __getattr__(self, name):
        if name == "_orig_mod":
            return self._modules["_orig_mod"]
        return getattr(self._orig_mod, name)

    def _call_lazy_check(self, *args, **kwargs):
        if hasattr(self._orig_mod, "_initialize_hook"):
            # In the case of a lazy module, we want to run
            # the pre-hooks which initialize it.
            # Afterwards, lazy module deletes its pre-hooks
            # to avoid treating it as lazy on subsequent recompile.
            assert len(kwargs) == 0
            self._orig_mod._infer_parameters(self._orig_mod, args)
        return self._forward(*args, **kwargs)

    def __dir__(self):
        orig_mod_attrs = self._orig_mod.__dir__()
        return orig_mod_attrs + [
            attr for attr in super().__dir__() if attr not in orig_mod_attrs
        ]


def remove_from_cache(f):
    """
    Make sure f.__code__ is not cached to force a recompile
    """
    if isinstance(f, types.CodeType):
        reset_code(f)
    elif hasattr(f, "__code__"):
        reset_code(f.__code__)
    elif hasattr(getattr(f, "forward", None), "__code__"):
        reset_code(f.forward.__code__)
    else:
        from . import reset  # type: ignore[attr-defined]

        reset()
        log.warning("could not determine __code__ for %s", f)


def nothing():
    pass


def innermost_fn(fn):
    """
    In case of nesting of _TorchDynamoContext calls, find the innermost
    function. TorchDynamo caches on fn.__code__ object, so its necessary to find
    the innermost function to pass on the optimize, run, disable etc.
    """
    unaltered_fn = fn
    while hasattr(unaltered_fn, "_torchdynamo_orig_callable"):
        unaltered_fn = unaltered_fn._torchdynamo_orig_callable
        assert callable(unaltered_fn)
    return unaltered_fn


@contextlib.contextmanager
def enable_dynamic(enable: Optional[bool] = None, export: bool = False):
    if enable is None:
        yield
    elif enable:
        # Assume everything is dynamic by deafult
        with config.patch(assume_static_by_default=False):
            yield
    else:
        with config.patch(
            automatic_dynamic_shapes=False, assume_static_by_default=True
        ):
            yield


class _TorchDynamoContext:
    def __init__(
        self,
        callback: DynamoCallback,
        on_enter=nothing,
        backend_ctx_ctor=null_context,
        patch_fn=nothing,
        first_ctx=False,
        *,
        export=False,
        dynamic=None,
        compiler_config=None,
    ):
        super().__init__()
        assert callable(callback) or callback is False or callback is None
        self.callback: DynamoCallback = callback
        self.prior: Union[Unset, DynamoCallback] = unset
        self.on_enter = on_enter
        self.extra_ctx_ctor = backend_ctx_ctor
        self.first_ctx = first_ctx
        self.export = export
        self.dynamic = dynamic
        self.compiler_config = compiler_config
        patch_fn()

    def __enter__(self):
        if config.raise_on_ctx_manager_usage:
            raise RuntimeError(
                "torch._dynamo.optimize(...) is used with a context manager. "
                "Please refer to https://pytorch.org/tutorials/intermediate/torch_compile_tutorial.html "
                "to use torch._dynamo.optimize(...) as an annotation/decorator. "
            )
        self.on_enter()
        self.prior = set_eval_frame(self.callback)
        self.backend_ctx = self.extra_ctx_ctor()
        self.backend_ctx.__enter__()
        self.dynamic_ctx = enable_dynamic(self.dynamic, self.export)
        self.dynamic_ctx.__enter__()

    def __exit__(self, exc_type, exc_val, exc_tb):
        assert self.prior is not unset
        set_eval_frame(self.prior)
        self.prior = unset
        # TODO: This is totally not the right way to chain contexts manually
        self.dynamic_ctx.__exit__(exc_type, exc_val, exc_tb)
        self.backend_ctx.__exit__(exc_type, exc_val, exc_tb)

    def __call__(self, fn):
        # public api for compiler config/options
        def get_compiler_config():
            return self.compiler_config

        fn = innermost_fn(fn)
        # Optimize the forward method of torch.nn.Module object
        if isinstance(fn, torch.nn.Module):
            mod = fn
            new_mod = OptimizedModule(mod, self)
            # Save the function pointer to find the original callable while nesting
            # of decorators.
            new_mod._torchdynamo_orig_callable = mod.forward

            # when compiling torch.nn.Module,
            # provide public api OptimizedModule.get_compiler_config()
            assert not hasattr(new_mod, "get_compiler_config")
            new_mod.get_compiler_config = get_compiler_config  # type: ignore[attr-defined]

            return new_mod
        assert callable(fn)

        try:
            filename = inspect.getsourcefile(fn)
        except TypeError:
            filename = None
        if (
            (filename is None or skipfiles.check(filename))
            and (
                getattr(fn, "__name__", "") not in ["_call_impl", "_wrapped_call_impl"]
            )
            and filename not in DONT_WRAP_FILES
        ):
            # call to a builtin without a frame for us to capture
            fn = external_utils.wrap_inline(fn)

        callback = self.callback
        on_enter = self.on_enter
        backend_ctx_ctor = self.extra_ctx_ctor

        @functools.wraps(fn)
        def _fn(*args, **kwargs):
            if (
                not isinstance(self, DisableContext)
                and torch.fx._symbolic_trace.is_fx_tracing()
            ):
                if config.error_on_nested_fx_trace:
                    raise RuntimeError(
                        "Detected that you are using FX to symbolically trace "
                        "a dynamo-optimized function. This is not supported at the moment."
                    )
                else:
                    return fn(*args, **kwargs)

            on_enter()
            prior = set_eval_frame(callback)
            backend_ctx = backend_ctx_ctor()
            backend_ctx.__enter__()
            dynamic_ctx = enable_dynamic(self.dynamic, self.export)
            dynamic_ctx.__enter__()
            try:
                return fn(*args, **kwargs)
            finally:
                set_eval_frame(prior)
                dynamic_ctx.__exit__(None, None, None)
                backend_ctx.__exit__(None, None, None)

        # hooks to properly handle inlining
        if isinstance(self, DisableContext):
            _fn._torchdynamo_disable = True  # type: ignore[attr-defined]
        else:
            _fn._torchdynamo_inline = fn  # type: ignore[attr-defined]

        # Save the function pointer to find the original callable while nesting
        # of decorators.
        _fn._torchdynamo_orig_callable = fn  # type: ignore[attr-defined]

        # when compiling user function instead of nn.Module
        # provide public api _fn.get_compiler_config()
        assert not hasattr(_fn, "get_compiler_config")
        _fn.get_compiler_config = get_compiler_config  # type: ignore[attr-defined]

        # If the function is called using torch._dynamo.optimize decorator, we
        # should prevent any type of skipping.
        if callback not in (None, False):
            if not hasattr(fn, "__code__"):
                raise RuntimeError(
                    textwrap.dedent(
                        """

                        torch._dynamo.optimize is called on a non function object.
                        If this is a callable class, please wrap the relevant code into a function and optimize the
                        wrapper function.

                        >> class CallableClass:
                        >>     def __init__(self):
                        >>         super().__init__()
                        >>         self.relu = torch.nn.ReLU()
                        >>
                        >>     def __call__(self, x):
                        >>         return self.relu(torch.sin(x))
                        >>
                        >>     def print_hello(self):
                        >>         print("Hello world")
                        >>
                        >> mod = CallableClass()

                        If you want to optimize the __call__ function and other code, wrap that up in a function

                        >> def wrapper_fn(x):
                        >>     y = mod(x)
                        >>     return y.sum()

                        and then optimize the wrapper_fn

                        >> opt_wrapper_fn = torch._dynamo.optimize(wrapper_fn)
                        """
                    )
                )
            always_optimize_code_objects[fn.__code__] = True

        return _fn


class OptimizeContext(_TorchDynamoContext):
    @staticmethod
    def _different_backend(old, new):
        return not (old == new or old is None)

    def __init__(
        self,
        callback,
        backend_ctx_ctor,
        first_ctx=False,
        *,
        export=False,
        dynamic=None,
        compiler_config=None,
    ):
        def on_enter():
            global most_recent_backend
            if OptimizeContext._different_backend(most_recent_backend, compiler_fn):
                if config.raise_on_backend_change:
                    raise ResetRequired()
                else:
                    warnings.warn(
                        "changing options to `torch.compile()` may require "
                        "calling `torch._dynamo.reset()` to take effect"
                    )
            most_recent_backend = compiler_fn
            install_generation_tagging_init()

        compiler_fn = innermost_fn(callback)
        super().__init__(
            callback=callback,
            on_enter=on_enter,
            backend_ctx_ctor=backend_ctx_ctor,
            patch_fn=TorchPatcher.patch,
            first_ctx=first_ctx,
            export=export,
            dynamic=dynamic,
            compiler_config=compiler_config,
        )


class RunOnlyContext(_TorchDynamoContext):
    def __init__(self):
        # cudagraph trees relies on generation increment
        def on_enter():
            torch._dynamo.mutation_guard.GenerationTracker.generation += 1

        super().__init__(callback=False, on_enter=on_enter)


class DisableContext(_TorchDynamoContext):
    def __init__(self):
        super().__init__(callback=None)


def first_real_inst_idx(code):
    if sys.version_info < (3, 11):
        return 0
    for inst in dis.get_instructions(code):
        if inst.opname == "RESUME":
            return inst.offset // 2
    raise RuntimeError("RESUME instruction not found in code")


def catch_errors_wrapper(callback, hooks: Hooks):
    @functools.wraps(callback)
    def catch_errors(frame, cache_entry, frame_state):
        assert frame_state is not None

        if (
            # TODO: the first condition is not covered by any test
            frame.f_lasti >= first_real_inst_idx(frame.f_code)
            or skipfiles.check(frame.f_code.co_filename)
            or config.disable
        ):
            log.debug("skipping %s %s", frame.f_code.co_name, frame.f_code.co_filename)
            return None
        if frame.f_code.co_filename == "<string>" and frame.f_code.co_name == "__new__":
            # nametuple constructor
            return None
        if config.optimize_ddp:
            ddp_module = DistributedDataParallel._get_active_ddp_module()
            if ddp_module:
                with compile_lock:
                    from torch._dynamo.backends.distributed import DDPOptimizer

                    ddp_optimizer = DDPOptimizer(
                        bucket_bytes_cap=ddp_module.bucket_bytes_cap,
                        backend_compile_fn=callback._torchdynamo_orig_callable,
                    )
                    hijacked_callback = convert_frame.convert_frame(
                        ddp_optimizer.compile_fn,
                        hooks=hooks,
                    )
                    return hijacked_callback(frame, cache_entry, hooks, frame_state)

        with compile_lock, _disable_current_modes():
            return callback(frame, cache_entry, hooks, frame_state)

    catch_errors._torchdynamo_orig_callable = callback  # type: ignore[attr-defined]
    return catch_errors


def _optimize_catch_errors(
    compile_fn,
    hooks: Hooks,
    backend_ctx_ctor=null_context,
    export=False,
    dynamic=None,
    compiler_config=None,
):
    return OptimizeContext(
        catch_errors_wrapper(compile_fn, hooks),
        backend_ctx_ctor=backend_ctx_ctor,
        first_ctx=True,
        export=export,
        dynamic=dynamic,
        compiler_config=compiler_config,
    )


def get_compiler_fn(compiler_fn):
    from .repro.after_dynamo import wrap_backend_debug

    if hasattr(compiler_fn, "compiler_name"):
        compiler_str = compiler_fn.compiler_name
    elif isinstance(compiler_fn, str):
        compiler_str = compiler_fn
    else:
        compiler_str = None
    compiler_fn = lookup_backend(compiler_fn)
    return wrap_backend_debug(compiler_fn, compiler_str)


class _NullDecorator(contextlib.nullcontext):  # type: ignore[type-arg]
    def __call__(self, fn):
        assert callable(fn)
        return fn


def check_if_dynamo_supported():
    if sys.platform == "win32":
        raise RuntimeError("Windows not yet supported for torch.compile")
    if sys.version_info >= (3, 12):
        raise RuntimeError("Python 3.12+ not yet supported for torch.compile")


def is_dynamo_supported():
    try:
        check_if_dynamo_supported()
        return True
    except Exception:
        return False


def optimize(
    backend="inductor",
    *,
    nopython=False,
    guard_export_fn=None,
    guard_fail_fn=None,
    disable=False,
    dynamic=None,
):
    """
    The main entrypoint of TorchDynamo.  Do graph capture and call
    backend() to optimize extracted graphs.

    Args:
        backend: One of the two things:
            - Either, a function/callable taking a torch.fx.GraphModule and
            example_inputs and returning a python callable that runs the
            graph faster.
            One can also provide additional context for the backend, like
            torch.jit.fuser("fuser2"), by setting the backend_ctx_ctor attribute.
            See AOTAutogradMemoryEfficientFusionWithContext for the usage.
            - Or, a string backend name in `torch._dynamo.list_backends()`
        nopython: If True, graph breaks will be errors and there will
            be a single whole-program graph.
        disable: If True, turn this decorator into a no-op
        dynamic: If True, upfront compile as dynamic a kernel as possible.  If False,
            disable all dynamic shapes support (always specialize).  If None, automatically
            detect when sizes vary and generate dynamic kernels upon recompile.

    Example Usage::

        @torch._dynamo.optimize()
        def toy_example(a, b):
            ...
    """
    check_if_dynamo_supported()
    # Note: The hooks object could be global instead of passed around, *however* that would make
    # for a confusing API usage and plumbing story wherein we nest multiple .optimize calls.
    # There is some prior art around this, w/r/t nesting backend calls are enforced to be the same
    # compiler, however, this feels onerous for callback and hooks, and it feels better to give our users an
    # easier to understand UX at the cost of a little more plumbing on our end.
    hooks = Hooks(guard_export_fn=guard_export_fn, guard_fail_fn=guard_fail_fn)
    torch._C._log_api_usage_once("torch._dynamo.optimize")
    if disable or os.environ.get("TORCHDYNAMO_DISABLE", "") == "1":
        return _NullDecorator()

    backend = get_compiler_fn(backend)

    # Find if backend has any extra context manager
    backend_ctx_ctor = getattr(backend, "backend_ctx_ctor", null_context)

    if nopython:
        return optimize_assert(
            backend,
            dynamic=dynamic,
            hooks=hooks,
        )
    return _optimize_catch_errors(
        convert_frame.convert_frame(backend, hooks=hooks),
        hooks,
        backend_ctx_ctor,
        dynamic=dynamic,
        compiler_config=backend.get_compiler_config()
        if hasattr(backend, "get_compiler_config")
        else None,
    )


# TODO(voz): Consider making "explain" output alongside a run / part of a run
@patch("torch._dynamo.symbolic_convert.explain", True)
def explain(f, *extra_args, **extra_kwargs):
    def inner(*args, **kwargs):
        # TODO(voz): Do we want a decorator for this?
        from . import reset  # type: ignore[attr-defined]

        reset()

        graphs: List[torch.fx.GraphModule] = []
        break_reasons: List[Any] = []
        op_count: int = 0
        ops_per_graph: List[torch.fx.Node] = []
        out_guards: List[_guards.Guard] = []

        def dynamo_graph_accumulating_compiler(
            gm: torch.fx.GraphModule, example_inputs
        ):
            from .backends.debugging import _explain_graph_detail

            nonlocal graphs
            nonlocal op_count
            nonlocal ops_per_graph
            nonlocal break_reasons

            gm, graphs, op_count, ops_per_graph, break_reasons = _explain_graph_detail(
                gm, graphs, op_count, ops_per_graph, break_reasons
            )

            return gm.forward

        def guard_export_print(guards):
            nonlocal out_guards
            out_guards.extend(guards)

        with patch(f"{__name__}.most_recent_backend", None):
            opt_f = optimize(
                dynamo_graph_accumulating_compiler,
                nopython=False,
                guard_export_fn=guard_export_print,
            )(f)
            # TODO(voz): We may have instances of `f` that mutate inputs, we should track sideffects and reject.
            opt_f(*args, **kwargs)

        graph_count = len(graphs)

        # For the explanation summary, dedupe reasons by the innermost stack frame and dedupe by it.
        deduped_reasons = {}
        for reason in break_reasons:
            innermost_frame = reason.user_stack[-1]
            # __repr__ uniquely identifies a FrameSummary so we can use it for deduping
            deduped_reasons[repr(innermost_frame)] = reason

        formatted_list = ""
        for idx, break_reason in enumerate(deduped_reasons.values()):
            formatted_stack = "".join(traceback.format_list(break_reason.user_stack))
            msg = f"{idx + 1}. Reason: {break_reason.reason}\n   User Stack: {formatted_stack}\n"
            formatted_list += msg

        graph_break_count = graph_count - 1
        compile_time = compile_times(repr="str")

        # TODO(voz): Do we want a decorator for this?
        reset()
        from .backends.debugging import ExplainOutput

        return ExplainOutput(
            graphs,
            graph_count,
            graph_break_count,
            break_reasons,
            op_count,
            ops_per_graph,
            out_guards,
            compile_time,
        )

    if extra_args or extra_kwargs:
        warnings.warn(
            "explain(f, *args, **kwargs) is deprecated, use explain(f)(*args, **kwargs) instead.  "
            "If you don't migrate, we may break your explain call in the future if your user defined kwargs "
            "conflict with future kwargs added to explain(f)."
        )
        return inner(*extra_args, **extra_kwargs)
    else:
        return inner


@dataclasses.dataclass
class ConstraintTarget:
    """
    This represents input tensor dimensions.  Don't create this
    class directly; instead, use :func:`torch._export.dynamic_dim`.
    """

    w_tensor: weakref.ReferenceType[torch.Tensor]
    # TODO: We don't need t_id; we can get it off of w_tensor
    t_id: int
    dim: int


@dataclasses.dataclass
class Constraint(ConstraintTarget):
    """
    This represents constraints on input tensor dimensions, e.g., requiring
    them to be fully polymorphic or within some range.  Don't create this
    class directly; instead, use :func:`torch._export.dynamic_dim`.
    """

    # NOTE(avik): In the future, this could be Union[StrictMinMaxConstraint, <other kinds>]
    constraint_range: StrictMinMaxConstraint
    # Represent that `constraint_range` is shared with another ConstraintTarget, which
    # typically arises because of a specified equality with another dynamic dimension.
    shared: Optional[ConstraintTarget] = None

    def _clone_with_range(self, lower=2, upper=sympy.oo):
        constraint_range = StrictMinMaxConstraint(
            vr=self.constraint_range.vr & ValueRanges(lower=lower, upper=upper),
            warn_only=False,
        )
        return Constraint(
            self.w_tensor, self.t_id, self.dim, constraint_range, self.shared
        )

    def __ge__(self, lower):
        return self._clone_with_range(lower=lower)

    def __gt__(self, lower):
        return self._clone_with_range(lower=lower + 1)

    def __le__(self, upper):
        return self._clone_with_range(upper=upper)

    def __lt__(self, upper):
        return self._clone_with_range(upper=upper - 1)

    def __bool__(self):
        # NOTE(avik): We do not support compound expressions like a <= x <= b.
        # This is because Python implicitly desugars them into bool(a <= x) and bool(x <= b),
        # and moreover, enforces that any overload of __bool__ must return True or False.
        # FWIW, sympy also raises TypeError in this case.
        raise TypeError(
            "Cannot determine truth value of Constraint. "
            "If you are trying to combine Constraints with logical connectives, "
            "you can specify them separately instead."
        )

    @property
    def serializable_spec(self):
        # We need a serialization compatible format of the constraint so that it
        # can be savedin the graph module w/o breaking the module serialization.
        # The saved constraints will be used directly for the post-exporting pass
        # that converts constraints to runtime assertion. The saved constraints
        # will not be saved in the serialized module.
        # TODO: A better way is needed. Currently we use 't_id' to map the constraint,
        # which is not reliable
        return {
            "t_id": self.t_id,
            "dim": self.dim,
            "min": self.constraint_range.vr.lower,
            "max": self.constraint_range.vr.upper,
            "shared": (
                None
                if self.shared is None
                else {
                    "t_id": self.shared.t_id,
                    "dim": self.shared.dim,
                }
            ),
        }

    def __eq__(self, other):
        if not isinstance(other, Constraint):
            raise TypeError(
                "A dynamic dim can be specified equal only to another dynamic dim. "
                f"Equality with {type(other)} is not supported."
            )
        constraint_range = StrictMinMaxConstraint(
            vr=self.constraint_range.vr & other.constraint_range.vr,
            warn_only=False,
        )
        return Constraint(
            self.w_tensor,
            self.t_id,
            self.dim,
            constraint_range,
            shared=ConstraintTarget(other.w_tensor, other.t_id, other.dim),
        )


class FlattenInputOutputSignature(torch.fx.interpreter.Transformer):
    def __init__(
        self,
        m: torch.fx.GraphModule,
        flat_args: Tuple[Any],
        matched_input_elements_positions: List[int],
        matched_output_elements_positions: List[int],
        example_fake_inputs: List[torch.Tensor],
        fake_mode: Optional[fake_tensor.FakeTensorMode] = None,
    ):
        super().__init__(m)

        matched_input_elements_to_fake = {
            val: example_fake_inputs[ix]
            for ix, val in enumerate(matched_input_elements_positions)
        }

        self.new_args = []
        for i in range(0, len(flat_args)):
            arg = super().placeholder(f"arg{i}", (), {})
            if i in matched_input_elements_to_fake:
                arg.node.meta["val"] = matched_input_elements_to_fake[i]
            else:
                # Fill node.mata["val"] with faketensor from the input,
                # if it's not found in matched_input_elements_positions
                if fake_mode is not None and isinstance(flat_args[i], torch.Tensor):
                    arg.node.meta["val"] = fake_mode.from_tensor(flat_args[i])
            self.new_args.append(arg)
        self.old_args_gen = (self.new_args[i] for i in matched_input_elements_positions)
        self.matched_output_elements_positions = matched_output_elements_positions

    def placeholder(self, target, args, kwargs):
        arg = next(self.old_args_gen)
        if "val" in self.current_node.meta:
            arg.node.meta["val"] = self.current_node.meta["val"]
        if "tensor_dict" in self.current_node.meta:
            arg.node.meta["tensor_dict"] = self.current_node.meta["tensor_dict"]
        return arg

    def output(self, target, args, kwargs):
        dynamo_result_flat = args[0]
        lookup = [*dynamo_result_flat, *self.new_args]
        new_result_flat = [lookup[i] for i in self.matched_output_elements_positions]
        return super().output(target, (new_result_flat,), {})

    def run_node(self, n):
        self.current_node = n
        r = super().run_node(n)
        if "val" in self.current_node.meta:
            r.node.meta["val"] = self.current_node.meta["val"]
        return r


class ExportResult(NamedTuple):
    graph_module: torch.fx.GraphModule
    guards: Set[_guards.Guard]
    # NB: Do not add new fields without overriding __iter__; people are
    # destructuring so it is BC-breaking


def check_signature_rewritable(graph):
    input_errors = []
    for node in graph.graph.nodes:
        if node.op == "placeholder":
            assert hasattr(node, "_dynamo_source")
            source = node._dynamo_source
            user_stacks = graph._source_to_user_stacks.get(source)
            if user_stacks is None:
                continue
            assert len(user_stacks) > 0
            # In some cases we may not have a useful stack.  Look for a
            # useful stack
            stack = None
            for s in user_stacks:
                if len(s) == 0:
                    continue
                stack = s
                break
            if stack is None:
                msg = f"{source.name()}, a closed over free variable"
            else:
                tb = "".join(traceback.format_list(stack))
                extra = ""
                if len(user_stacks) > 1:
                    extra = f"(elided {len(user_stacks)-1} more accesses)"
                msg = f"{source.name()}, accessed at:\n{tb}{extra}"
            # TODO: option to print ALL of the stack traces at once
            input_errors.append(msg)

    if input_errors:
        raise UserError(
            UserErrorType.INVALID_INPUT,
            "Cannot export model which references tensors that are neither "
            "buffers/parameters/constants nor are direct inputs.  For each tensor, if you'd "
            "like this tensor to be an explicit input, add it as a dummy argument "
            "to the top-level model definition you are exporting; if you would "
            "like its value to be embedded as an exported constant, wrap its access "
            "in a function marked with @assume_constant_result.\n\n"
            + "\n\n".join(input_errors),
        )


def rewrite_signature(
    f_sig,
    graph,
    fake_mode,
    flat_args,
    in_spec,
    example_fake_inputs,
    graph_captured_input,
    graph_captured_output,
    dynamo_traced_result,
):
    orig_args, orig_kwargs = pytree.tree_unflatten(flat_args, in_spec)

    def produce_matching(source_args, candidate_args, loc):
        matched_elements_positions = []
        dict_of_source_args = dict()
        for i in range(0, len(source_args)):
            element_id = id(source_args[i])
            dict_of_source_args[element_id] = i

        for i in range(0, len(candidate_args)):
            arg = candidate_args[i]
            # 1-element tensor arg can be unspec int/float
            if isinstance(arg, torch.Tensor) and torch.numel(arg) == 1:
                if id(arg) in dict_of_source_args:
                    matched_elements_positions.append(dict_of_source_args[id(arg)])
                elif id(arg.item()) in dict_of_source_args:
                    matched_elements_positions.append(
                        dict_of_source_args[id(arg.item())]
                    )
                else:
                    raise AssertionError(
                        f"Dynamo {loc} is not consistent with traced {loc}"
                    )
            else:
                assert (
                    id(arg) in dict_of_source_args
                ), f"Dynamo {loc} is a strict subset of traced {loc}"
                matched_elements_positions.append(dict_of_source_args[id(arg)])

        return matched_elements_positions

    matched_input_elements_positions = produce_matching(
        flat_args, graph_captured_input, "input"
    )

    flat_results_traced, out_spec_traced = pytree.tree_flatten(dynamo_traced_result)

    assert graph_captured_output is not None
    flat_both = list(graph_captured_output) + flat_args
    matched_output_elements_positions = produce_matching(
        flat_both, flat_results_traced, "output"
    )

    new_graph = FlattenInputOutputSignature(
        graph,
        flat_args,
        matched_input_elements_positions,
        matched_output_elements_positions,
        example_fake_inputs,
        fake_mode,
    ).transform()

    # Make dynamo graph to have same input/output spec as user code
    def argument_names(f_sig, args, kwargs) -> List[str]:
        def signature_to_fullargspec(sig: inspect.Signature):
            # Get a list of Parameter objects from the Signature object
            params = list(sig.parameters.values())
            # Separate positional arguments, keyword-only arguments and varargs/varkw
            args = [
                p.name
                for p in params
                if p.kind == inspect.Parameter.POSITIONAL_OR_KEYWORD
            ]
            kwonlyargs = [
                p.name for p in params if p.kind == inspect.Parameter.KEYWORD_ONLY
            ]
            varargs = next(
                (p.name for p in params if p.kind == inspect.Parameter.VAR_POSITIONAL),
                None,
            )
            varkw = next(
                (p.name for p in params if p.kind == inspect.Parameter.VAR_KEYWORD),
                None,
            )
            # Get default values for positional arguments and keyword-only arguments
            defaults = tuple(
                p.default
                for p in params
                if p.kind == inspect.Parameter.POSITIONAL_OR_KEYWORD
                and p.default is not inspect.Parameter.empty
            )
            kwonlydefaults = {
                p.name: p.default
                for p in params
                if p.kind == inspect.Parameter.KEYWORD_ONLY
                and p.default is not inspect.Parameter.empty
            }
            # Get annotations for parameters and return value
            annotations = {}
            if sig.return_annotation:
                annotations = {"return": sig.return_annotation}
            for parameter in params:
                annotations[parameter.name] = parameter.annotation
            # Return a FullArgSpec object with the extracted attributes
            return inspect.FullArgSpec(
                args, varargs, varkw, defaults, kwonlyargs, kwonlydefaults, annotations
            )

        fullargspec = signature_to_fullargspec(f_sig)

        # 1. Map `args` 1-to-1 to positional arguments in original signature.
        input_strs = fullargspec.args[: len(args)]

        if len(args) > len(fullargspec.args):
            # 2. If there are more arguments left in `args`, they map to varargs in original
            # signature. Assign names as {varargs}_0, {varargs}_1, ...
            assert fullargspec.varargs is not None, "More arguments than expected"
            input_strs += [
                f"{fullargspec.varargs}_{i}"
                for i in range(0, len(args) - len(input_strs))
            ]
        elif len(args) < len(fullargspec.args):
            # 3. If there are fewer arguments in `args` than `fullargspec.args`,
            # it implies these are arguments either with default values, or provided in
            # `kwargs`. The former can be safely ignored. Because Dynamo.export does not
            # export them as part of the function signature. The latter will be handled
            # in the next step.
            for unprovided_arg in fullargspec.args[
                len(args) : -len(fullargspec.defaults or [])
            ]:
                assert unprovided_arg in kwargs, f"Missing argument {unprovided_arg}"

        # 4. Keyword arguments provided in `kwargs`.
        input_strs += list(kwargs.keys())

        # 5. Keyword-only arguments with default values if not provided are not exported
        # as part of the function signature.
        for kwonly_arg in fullargspec.kwonlyargs:
            kwonlydefaults = fullargspec.kwonlydefaults or {}
            assert (
                kwonly_arg in kwargs or kwonly_arg in kwonlydefaults
            ), f"Missing keyword only argument {kwonly_arg}"

        return input_strs

    new_graph.graph._codegen = _PyTreeCodeGen(
        _PyTreeInfo(
            argument_names(f_sig, orig_args, orig_kwargs),
            in_spec,
            out_spec_traced,
        )
    )
    new_graph.recompile()
    return new_graph


def export(
    f: Callable[..., Any],
    *extra_args,
    aten_graph: bool = False,
    pre_dispatch: bool = False,
    decomposition_table: Optional[
        Dict[torch._ops.OpOverload, Callable[..., Any]]
    ] = None,
    tracing_mode: str = "symbolic",
    constraints: Optional[List[Constraint]] = None,
    assume_static_by_default: bool = False,
    same_signature: bool = True,
    **extra_kwargs,
) -> Callable[..., ExportResult]:
    """
    Export an input function f to a format that can be executed outside of PyTorch using the FX graph.

    Args:
        f (callable): A PyTorch function to be exported.

        aten_graph (bool): If True, exports a graph with ATen operators.
        If False, exports a graph with Python operators. Default is False.

        pre_dispatch (bool): If True, exports a graph with ATen operators,
        but before any logic in the PyTorch dispatcher has run.
        This can be useful if you want to apply further transformations on a graph before running it
        through autograd, autocast, or any other functionalities that are integrated into the dispatcher.
        This flag is only valid if aten_graph=True is set.
        Default is False.

        decomposition_table (dict): A dictionary that maps operators to their decomposition functions.
        Required if aten_graph or tracing_mode is specified. Default is None.

        tracing_mode (str): If "symbolic", turn on dynamic shapes support. Default is "symbolic".

        same_signature (bool): If True, rewrite the returned graph's signature to be the same as f.

    Returns:
        A function that given args and kwargs, returns a tuple of (graph, guards)
        Graph: An FX graph representing the execution of the input PyTorch function with the provided arguments and options.
        Guards: The guards we accumulated during tracing f above

    Raises:
        AssertionError: If decomposition_table is specified without setting aten_graph=True,
        or if graph breaks during tracing in export.

        AssertionError: If Dynamo input and output is not consistent with traced input/output.

    Note - this headerdoc was authored by ChatGPT, with slight modifications by the author.
    """
    # Deal with "local variable referenced before assignment"
    _f = f
    _assume_static_by_default = assume_static_by_default

    def inner(*args, **kwargs):
        f = _f
        assume_static_by_default = _assume_static_by_default
        check_if_dynamo_supported()
        torch._C._log_api_usage_once("torch._dynamo.export")
        if decomposition_table is not None:
            assert (
                aten_graph
            ), "Specifying a decomposition_table table or tracing mode is illegal without setting aten_graph=True"
        if pre_dispatch:
            assert aten_graph, "pre_dispatch=True can only be used when aten_graph=True"
        f = innermost_fn(f)
        call_to_inspect = f.forward if isinstance(f, torch.nn.Module) else f
        original_signature = inspect.signature(call_to_inspect)
        graph = None
        out_guards = None
        graph_captured_input = None
        graph_captured_result: Optional[Tuple[torch.Tensor, ...]] = None
        fake_mode = None

        def guard_export_print(guards: Set[_guards.Guard]):
            nonlocal out_guards
            assert (
                out_guards is None
            ), "whole graph export entails exactly one guard export"
            out_guards = guards

        example_inputs = []

        def dynamo_normalization_capturing_compiler(
            gm: torch.fx.GraphModule, inner_example_inputs
        ):
            nonlocal graph
            assert (
                graph is None
            ), "Tried to emit a second graph during export. Tracing through 'f' must produce a single graph."
            graph = gm

            nonlocal fake_mode, example_inputs
            # NB: do NOT pass inner_example_inputs here, we are detecting the
            # Dynamo allocated fake mode, which should be DISTINCT from a
            # potential outer ambient fake mode which the user provided.
            # example_inputs is always the user specified inputs, so they
            # would have the wrong fake mode attached to them
            fake_mode = _guards.detect_fake_mode()
            example_inputs = inner_example_inputs

            def result_capturing_wrapper(*graph_inputs):
                nonlocal graph_captured_result
                nonlocal graph_captured_input

                graph_captured_input = graph_inputs
                assert graph is not None

                named_parameters = dict(graph.named_parameters(remove_duplicate=False))
                named_buffers = dict(graph.named_buffers(remove_duplicate=False))

                ambient_fake_mode = (
                    _guards.detect_fake_mode(graph_inputs)
                    if _guards.detect_fake_mode(graph_inputs) is not None
                    else fake_mode
                )

                with ambient_fake_mode, enable_python_dispatcher():
                    params_and_buffers = {
                        **dict(named_parameters),
                        **dict(named_buffers),
                    }
                    fake_params_buffers = dict()

                    for name, value in params_and_buffers.items():
                        fake_params_buffers[name] = ambient_fake_mode.from_tensor(
                            value, static_shapes=True
                        )

                    fake_graph_inputs = pytree.tree_map(
                        ambient_fake_mode.from_tensor, graph_inputs
                    )
                    graph_captured_result = torch.func.functional_call(
                        graph, fake_params_buffers, fake_graph_inputs
                    )

                return graph_captured_result

            return result_capturing_wrapper

        # Note: This is needed by rewrite_signature. We need to put it before
        # optimize_assert since user program may mutate the inputs.
        flat_args, in_spec = pytree.tree_flatten((args, kwargs))

        remove_from_cache(f)
        constraint_violation_error = None
        if tracing_mode != "symbolic":
            assume_static_by_default = True
        with patch(f"{__name__}.most_recent_backend", None), config.patch(
            specialize_int=True,
            assume_static_by_default=assume_static_by_default,
            automatic_dynamic_shapes=False,
            capture_dynamic_output_shape_ops=True,
            capture_scalar_outputs=True,
        ):
            opt_f = optimize_assert(
                dynamo_normalization_capturing_compiler,
                hooks=Hooks(
                    guard_export_fn=guard_export_print,
                    guard_fail_fn=None,
                ),
                export=True,
                export_constraints=constraints,
            )(f)
            # TODO(voz): We may have instances of `f` that mutate inputs, we should track sideffects and reject.
            try:
                result_traced = opt_f(*args, **kwargs)
            except ConstraintViolationError as e:
                constraint_violation_error = e
        remove_from_cache(f)

        if (
            (shape_env := getattr(fake_mode, "shape_env", None)) is not None
            and (dim_constraints := shape_env.dim_constraints) is not None
            and not skipfiles.check(inspect.getsourcefile(call_to_inspect))
        ):
            dim_constraints.solve()
            msg = dim_constraints.prettify_results(original_signature)
            forced_specializations = dim_constraints.forced_specializations()
            if forced_specializations:
                msg = (
                    "Some dynamic dimensions need to be specialized because "
                    "the constraints inferred for them are too complex to specify.\n"
                    f"{forced_specializations}\n{msg}"
                )
            if constraint_violation_error:
                constraint_violation_error.args = (
                    constraint_violation_error.args[0] + msg,
                )
            else:
                if forced_specializations:
                    constraint_violation_error = ConstraintViolationError(msg)
                else:
                    log.info(
                        "Summary of dimension constraints:%s",
                        msg,
                    )

            # Error if we have any constraints on static values
            for k in shape_env.var_to_range.keys():
                if isinstance(k, sympy.Integer):
                    constraint_violation_error = ConstraintViolationError(
                        f"{''.join(traceback.format_list(shape_env.var_to_stack[k]))}\n"
                        "It appears that you're trying to set a constraint on a "
                        f"value which we evaluated to have a static value of {k}. "
                        "Scroll up to see where this constraint was set."
                    )
        if constraint_violation_error:
            raise constraint_violation_error

        assert (
            graph is not None
        ), "Failed to produce a graph during tracing. Tracing through 'f' must produce a single graph."
        assert hasattr(graph, "_source_to_user_stacks")
        assert out_guards is not None, "Failed to produce guards during tracing"
        assert fake_mode is not None

        # This check need to happend before aten_graph
        # because placeholder's _source_node attribute is not preserved by make_fx
        if same_signature:
            check_signature_rewritable(graph)

        # NB: This is mostly hitting the cache; Dynamo already converted these
        example_fake_inputs = [fake_mode.from_tensor(t) for t in example_inputs]

        if aten_graph:
            # Running graph with interpreter is needed for propagating the stack_trace
            def graph_with_interpreter(*args):
                with torch.fx.traceback.preserve_node_meta():
                    return torch.fx.Interpreter(graph).run(*args)

            with maybe_disable_fake_tensor_mode(), enable_python_dispatcher(), (
                fake_mode
            ):
                try:
                    graph = make_fx(
                        graph_with_interpreter,
                        decomposition_table=decomposition_table,
                        tracing_mode="real",
                        _allow_non_fake_inputs=True,
                        pre_dispatch=pre_dispatch,
                        _allow_fake_constant=False,
                    )(*example_fake_inputs)
                except CondOpArgsMismatchError as e:
                    # Wrap the internal error to the user-facing error
                    raise UserError(UserErrorType.DYNAMIC_CONTROL_FLOW, str(e))

        if same_signature:
            graph = rewrite_signature(
                original_signature,
                graph,
                fake_mode,
                flat_args,
                in_spec,
                example_fake_inputs,
                graph_captured_input,
                graph_captured_result,
                result_traced,
            )
        # Store constraints and inputs as metadata for user passes, e.g. turn constraints to runtime check
        graph.meta["input_shape_constraints"] = (
            [constraint.serializable_spec for constraint in constraints]
            if constraints
            else []
        )

        return ExportResult(graph, out_guards)

    if extra_args or extra_kwargs:
        warnings.warn(
            "export(f, *args, **kwargs) is deprecated, use export(f)(*args, **kwargs) instead.  "
            "If you don't migrate, we may break your export call in the future if your user defined kwargs "
            "conflict with future kwargs added to export(f)."
        )
        return inner(*extra_args, **extra_kwargs)
    else:
        return inner


def optimize_assert(
    backend,
    *,
    hooks=Hooks(None, None),
    export=False,
    export_constraints=None,
    dynamic=None,
):
    """
    The same as `torch._dynamo.optimize(backend, nopython=True)`
    """
    backend = get_compiler_fn(backend)

    # Find if backend has any extra context manager
    backend_ctx_ctor = getattr(backend, "backend_ctx_ctor", null_context)

    return _optimize_catch_errors(
        convert_frame.convert_frame_assert(
            backend, export=export, export_constraints=export_constraints
        ),
        hooks,
        backend_ctx_ctor,
        export=export,
        dynamic=dynamic,
    )


class TorchPatcher:
    @staticmethod
    @functools.lru_cache(None)
    def patch():
        # A better way to disable the following would be decorate the source
        # functions with @torch._disable_dynamo. However, this causes issues
        # with torch.deploy internally.
        from .decorators import disable

        torch.jit.trace = disable(torch.jit.trace)
        torch.jit.trace_module = disable(torch.jit.trace_module)
        torch.jit._get_trace_graph = disable(torch.jit._get_trace_graph)
        torch.fx._symbolic_trace.Tracer.trace = disable(
            torch.fx._symbolic_trace.Tracer.trace
        )
        torch.distributions.Distribution.set_default_validate_args(False)

        from ..optim import (
            adadelta,
            adagrad,
            adam,
            adamax,
            adamw,
            asgd,
            lbfgs,
            nadam,
            radam,
            rmsprop,
            rprop,
            sgd,
            sparse_adam,
        )

        optimizer_modules = {
            adadelta,
            adagrad,
            adam,
            adamax,
            adamw,
            asgd,
            lbfgs,
            nadam,
            radam,
            rmsprop,
            rprop,
            sgd,
            sparse_adam,
        }

        disabled_multi_tensor_opt_modules = {
            adamax,
            nadam,
            radam,  # data-dependent control flow
            sgd,  # for now, until we can speed up compilation (this affects the benchmarks)
        }

        for opt_mod in optimizer_modules:
            opt_name = opt_mod.__name__.split(".")[-1]
            multi_tensor_fn_name = f"_multi_tensor_{opt_name}"
            fused_fn_name = f"_fused_{opt_name}"
            if (
                hasattr(opt_mod, multi_tensor_fn_name)
                and opt_mod in disabled_multi_tensor_opt_modules
            ):
                setattr(
                    opt_mod,
                    multi_tensor_fn_name,
                    disable(getattr(opt_mod, multi_tensor_fn_name)),
                )

            if hasattr(opt_mod, fused_fn_name):
                setattr(
                    opt_mod, fused_fn_name, disable(getattr(opt_mod, fused_fn_name))
                )

        optimizer_classes = [
            opt
            for opt in torch.optim.__dict__.values()
            if inspect.isclass(opt) and issubclass(opt, torch.optim.Optimizer)
        ]

        # Note: we don't support sparsity, data-dependent control, or tracing through backwards
<<<<<<< HEAD
        excluded_opts = {torch.optim.SparseAdam, torch.optim.RAdam, torch.optim.LBFGS}
        for opt in optimizers:
            # We disable `register_load_state_dict_pre_hook` to allow torch.compile to trace
            # through the optimizer init without failing. See #107789
            opt.register_load_state_dict_pre_hook = disable(
                opt.register_load_state_dict_pre_hook
            )
            if opt in excluded_opts:
=======
        excluded_optimizer_classes = {
            torch.optim.SparseAdam,
            torch.optim.RAdam,
            torch.optim.LBFGS,
        }
        for opt in optimizer_classes:
            if opt in excluded_optimizer_classes:
>>>>>>> b12aef4a
                opt.step = disable(opt.step)

            if hasattr(opt, "_init_group"):
                opt._init_group = disable(opt._init_group)

            # disable any currently set hooks
            # Note: we only want to disable the profiling hook
            # which is the *last* hook applied, we want to keep the no_grad hook
            hooked = getattr(opt.step, "hooked", False)
            if hooked:
                unwrapped_step = getattr(opt.step, "__wrapped__", None)
                if unwrapped_step:
                    opt.step = unwrapped_step

            # disable future hooking
            opt.step.hooked = True

        torch._dynamo.variables.lists._register_dynamo_list_to_tree_spec()
        torch._dynamo.variables.lists._register_dynamo_tuple_to_tree_spec()
        torch._dynamo.variables.dicts._register_dynamo_dict_to_tree_spec()

    @staticmethod
    def suppress_torch_distributed_warnings(fn):
        def inner_fn(*args, **kwargs):
            warnings.filterwarnings(
                "ignore", category=UserWarning, module="torch.distributed"
            )
            return fn(*args, **kwargs)

        return inner_fn<|MERGE_RESOLUTION|>--- conflicted
+++ resolved
@@ -1453,24 +1453,16 @@
         ]
 
         # Note: we don't support sparsity, data-dependent control, or tracing through backwards
-<<<<<<< HEAD
-        excluded_opts = {torch.optim.SparseAdam, torch.optim.RAdam, torch.optim.LBFGS}
-        for opt in optimizers:
-            # We disable `register_load_state_dict_pre_hook` to allow torch.compile to trace
-            # through the optimizer init without failing. See #107789
-            opt.register_load_state_dict_pre_hook = disable(
-                opt.register_load_state_dict_pre_hook
-            )
-            if opt in excluded_opts:
-=======
         excluded_optimizer_classes = {
             torch.optim.SparseAdam,
             torch.optim.RAdam,
             torch.optim.LBFGS,
         }
         for opt in optimizer_classes:
+            opt.register_load_state_dict_pre_hook = disable(
+                opt.register_load_state_dict_pre_hook
+            )
             if opt in excluded_optimizer_classes:
->>>>>>> b12aef4a
                 opt.step = disable(opt.step)
 
             if hasattr(opt, "_init_group"):
