--- conflicted
+++ resolved
@@ -8,8 +8,6 @@
 from .freezing_patterns import register_binary_folding_pattern
 
 aten = torch.ops.aten
-<<<<<<< HEAD
-=======
 prims = torch.ops.prims
 
 
@@ -79,15 +77,13 @@
 
 
 _binary_ops = [aten.add.Tensor, aten.sub.Tensor, aten.mul.Tensor, aten.div.Tensor]
->>>>>>> 11602ac5
 
 
 @functools.lru_cache(None)
 def binary_folding_init():
     _conv_args = [Arg() for _ in range(9)]
     _computation_ops = [aten.convolution.default]
-    _binary_ops = [aten.add.Tensor, aten.sub.Tensor, aten.mul.Tensor, aten.div.Tensor]
-    _computation_calls = [CallFunction(aten.convolution.default, *_conv_args)]
+    _computation_calls = [CallFunction(aten.convolution.default, *_conv_args, _users=1)]
 
     """
     In order to fuse add/sub/mul/div with conv, the dimensions of its
@@ -159,7 +155,15 @@
                 torch.promote_types(other_meta_value.dtype, weight_meta_value.dtype)
                 != weight_meta_value.dtype
             ):
-                return False
+                if not conv_node.meta.get("_allow_conv_mixed_dtype_folding", False):
+                    return False
+
+                if (
+                    other_meta_value.dtype != torch.float
+                    and weight_meta_value.dtype not in (torch.float16, torch.bfloat16)
+                ):
+                    return False
+
             if not _op_not_broadcasting_with_conv(weight_meta_value, other_meta_value):
                 return False
         else:
@@ -264,8 +268,7 @@
                 new_computation_node = _create_new_conv_node(
                     graph, computation_node, binary_node, other
                 )
-
                 binary_node.replace_all_uses_with(new_computation_node)
-                new_computation_node.meta.update(binary_node.meta)
+                new_computation_node.meta.update(computation_node.meta)
                 graph.erase_node(binary_node)
                 graph.erase_node(computation_node)