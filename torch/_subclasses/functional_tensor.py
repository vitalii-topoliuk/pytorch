import contextlib

import torch
import torch.utils._pytree as pytree
from torch.utils._python_dispatch import return_and_correct_aliasing, TorchDispatchMode


class _ToFunctionalTensor(torch.autograd.Function):
    @staticmethod
    def forward(ctx, x):
        return FunctionalTensor(x)

    @staticmethod
    def backward(ctx, grad_outputs):
        raise RuntimeError(
            "Attempted to backprop from a functional wrapper to its original tensor. This is unsupported behavior."
        )


class FunctionalTensor(torch.Tensor):
    """
    Functional tensors represent tensors that will remove mutations
    from a program. If you perform a mutable operation on a functional tensor,
    it will re-dispatch to the functional variant of that operation.

    Historically, functionalization is implemented in C++ in the dispatcher.
    This class is a lightweight python shim around the C++ functionalization logic.

    FunctionalTensor is required to be used with a corresponding FunctionalTensorMode active.
    It doesn't bother defining a __torch_dispatch__, because it relies
    on using the mode for dispatch (which can properly handle factory functions).
    """

    elem: torch.Tensor
    # Indicates to our torch_dispatch dispatching infra that
    # this is an "infra" mode with lower dispatching precedence.
    _mode_key = torch._C.TorchDispatchModeKey.FUNCTIONAL

    def __new__(cls, elem):
        assert torch._is_functional_tensor(elem)
        shape = elem.shape
        kwargs = {}
        kwargs["size"] = elem.shape
        kwargs["strides"] = elem.stride()
        kwargs["storage_offset"] = elem.storage_offset()
        kwargs["device"] = elem.device
        kwargs["layout"] = elem.layout
        kwargs["requires_grad"] = elem.requires_grad
        kwargs["dtype"] = elem.dtype
        kwargs["dispatch_sizes_strides_policy"] = "sizes"
        out = torch.Tensor._make_wrapper_subclass(cls, **kwargs)
        out.elem = elem
        return out

    # Need to disable default torch_function. Why?
    # Default torch_function will always wrap outputs into a subclass if they aren't already a subclass.
    # We actually.. don't want to do this sometimes, see Note [FunctionalTensorMode inputs are sometimes plain tensors]
    __torch_function__ = torch._C._disabled_torch_function_impl

    def __torch_dispatch__(self, func, types, args=(), kwargs=None):
        if kwargs is None:
            kwargs = {}

        # FunctionalTensor needs to plumb all metadata requests to the inner tensor.
        # In theory we don't have to do this - but if we want to service metadata requests here,
        # we need to carefully make sure all metadata is accurate (including metadata mutations)
        if func in [
            torch.ops.aten.is_contiguous.default,
            torch.ops.aten.is_contiguous.memory_format,
            torch.ops.aten.is_strides_like_format.default,
            torch.ops.aten.is_non_overlapping_and_dense.default,
            torch.ops.aten.size.default,
            torch.ops.aten.sym_size.default,
            torch.ops.aten.stride.default,
            torch.ops.aten.sym_stride.default,
            torch.ops.aten.storage_offset.default,
            torch.ops.aten.sym_storage_offset.default,
            torch.ops.aten.numel.default,
            torch.ops.aten.sym_numel.default,
            torch.ops.aten.dim.default,
        ]:

            def unwrap(x):
                return x.elem

            args_unwrapped = pytree.tree_map_only(FunctionalTensor, unwrap, args)
            # All metadata accesses should be plumbed to the inner tensor, that way we don't have to worry
            # about the problem of keeping metadata in sync between the wrapper and inner tensor.
            # This also alleviates us from having to manually handle metadata mutations on the wrapper.
            return func(*args_unwrapped, **kwargs)
        # Originally I tried to implement my subclass without giving it a torch_dispatch, but I gave up:
        # - _make_wrapper_subclass requires a __torch_dispatch__
        # - If we want to use _make_subclass(), we have a problem: the subclass will share a TensorImpl with the inner tensor,
        #   which is of type FunctionalTensorWrapper! We explicitly do not want our wrapper to be a FunctionalTensorWrapper.
        # - If we use the default tensor.__new__(), we have another problem: it returns inner_tensor.alias(),
        #   which causes every subclass created above autograd to have autograd view metadata (in addition to also being a FunctionalTensorWrapper).
        raise RuntimeError(
            "Attempting to use FunctionalTensor on its own. Instead, please use it with a corresponding FunctionalTensorMode()"
        )

    def __repr__(self):
        return f"FunctionalTensor({str(self.elem)})"

    @staticmethod
    def to_functional(x):
        # We will do the wrapping for the user.
        assert not torch._is_functional_tensor(x)
        # The only autograd metadata we care about on the FunctionalTensor is:
        # - requires_grad (so autograd runs)
        # - is_leaf (so that mutations on graph inputs that are not leaves are allowed by the autograd engine)
        #   this is handled by FunctionalTensor.to_functional
        x_functional = torch._to_functional_tensor(x)
        torch._mirror_autograd_meta(x, x_functional)

        torch._functionalize_enable_reapply_views(True)
        if x.requires_grad and not x.is_leaf:
            out = _ToFunctionalTensor.apply(x_functional)
            return out
        else:
            out = FunctionalTensor(x_functional)
            out.requires_grad = x_functional.requires_grad
            return out

    def from_functional(self):
        torch._sync(self)
        return torch._from_functional_tensor(self.elem)


class FunctionalTensorMode(TorchDispatchMode):
    def __init__(self):
<<<<<<< HEAD
        self.is_active = True
        self.is_on_stack = False

    # No-op if FunctionalTensorMode is already in use
    def __enter__(self):
        if torch._C._get_functional_tensor_mode() is None:
            torch._C._set_functional_tensor_mode(self)
            self.is_on_stack = True
        return self

    def __exit__(self, a, b, c):
        if self.is_on_stack:
            out = torch._C._unset_functional_tensor_mode()
            # Sanity check
            assert out is self
=======
        # Indicates to our torch_dispatch dispatching infra that
        # this is an "infra" mode with lower dispatching precedence.
        _mode_key = torch._C.TorchDispatchModeKey.FUNCTIONAL
>>>>>>> c235fa8a

    def __torch_dispatch__(self, func, types, args=(), kwargs=None):
        if kwargs is None:
            kwargs = {}

        def assert_is_functional(x):
            assert torch._is_functional_tensor(x)

        def wrap(x):
            return FunctionalTensor(x)

        any_functional_inputs = False

        def unwrap(x):
            any_functional_inputs = True
            return x.elem

        args_unwrapped, kwargs_unwrapped = pytree.tree_map_only(
            FunctionalTensor, unwrap, (args, kwargs)
        )

        if not self.is_active:
            assert not any_functional_inputs
            return func(*args_unwrapped, **kwargs)

        # Expectation: functionalization should not **already** be enabled above our mode.
        # Why would that be bad? when we return a FunctionalTensor here, we don't want functionalization
        # to run above this mode and further wrap that output in **another** C++ FunctionalTensorWrapper.
        is_included = torch._C._dispatch_tls_is_dispatch_key_included(
            torch._C.DispatchKey.Functionalize
        )
        is_excluded = torch._C._dispatch_tls_is_dispatch_key_excluded(
            torch._C.DispatchKey.Functionalize
        )
        assert is_excluded or not is_included
        # All we want to do here is re-use the existing C++ functionalization logic.
        # This requires swizzling our TLS dispatch keys so that the Functionalize key is active.
        with torch._C._SetExcludeDispatchKeyGuard(
            torch._C.DispatchKey.Functionalize, False
        ), torch._C._IncludeDispatchKeyGuard(torch._C.DispatchKey.Functionalize):
            try:
                # By default for python functionalization (for AOTAutograd), we reapply views.
                torch._functionalize_enable_reapply_views(True)
                outs_unwrapped = func(*args_unwrapped, **kwargs_unwrapped)
                pytree.tree_map_only(torch.Tensor, assert_is_functional, outs_unwrapped)

                outs_wrapped = pytree.tree_map_only(torch.Tensor, wrap, outs_unwrapped)
            finally:
                torch._disable_functionalization()

        is_included = torch._C._dispatch_tls_is_dispatch_key_included(
            torch._C.DispatchKey.Functionalize
        )
        is_excluded = torch._C._dispatch_tls_is_dispatch_key_excluded(
            torch._C.DispatchKey.Functionalize
        )
        assert is_excluded or not is_included

        # Wrapper tensor subclasses do not have correct aliasing info! Use this util to manually correct the output aliasing.
        # inplace ops like `aten.add_()` are expected to return inputs **directly**, instead of creating fresh tensor objects.
        # Use this util to figure out the right thing to return.
        # If none of our inputs were wrapped, then we have no FunctionalTensor outputs that we need to fix up storages for.
        return return_and_correct_aliasing(func, args, kwargs, outs_wrapped)


@contextlib.contextmanager
def maybe_disable_functional_mode():
    func_mode = None
    if torch._C._get_functional_tensor_mode() is not None:
        func_mode = torch._C._unset_functional_tensor_mode()
    try:
        yield
    finally:
        if func_mode is not None:
            torch._C._set_functional_tensor_mode(func_mode)<|MERGE_RESOLUTION|>--- conflicted
+++ resolved
@@ -128,27 +128,29 @@
 
 class FunctionalTensorMode(TorchDispatchMode):
     def __init__(self):
-<<<<<<< HEAD
         self.is_active = True
         self.is_on_stack = False
+        self.enter_stack = []
+        # Indicates to our torch_dispatch dispatching infra that
+        # this is an "infra" mode with lower dispatching precedence.
+        self._mode_key = torch._C.TorchDispatchModeKey.FUNCTIONAL
 
     # No-op if FunctionalTensorMode is already in use
     def __enter__(self):
-        if torch._C._get_functional_tensor_mode() is None:
-            torch._C._set_functional_tensor_mode(self)
-            self.is_on_stack = True
-        return self
+        if (
+            torch._C._get_dispatch_mode(torch._C.TorchDispatchModeKey.FUNCTIONAL)
+            is None
+        ):
+            self.enter_stack.append(True)
+            return super().__enter__()
+        else:
+            self.enter_stack.append(False)
+            return self
 
     def __exit__(self, a, b, c):
-        if self.is_on_stack:
-            out = torch._C._unset_functional_tensor_mode()
-            # Sanity check
-            assert out is self
-=======
-        # Indicates to our torch_dispatch dispatching infra that
-        # this is an "infra" mode with lower dispatching precedence.
-        _mode_key = torch._C.TorchDispatchModeKey.FUNCTIONAL
->>>>>>> c235fa8a
+        is_on_stack = self.enter_stack.pop()
+        if is_on_stack:
+            super().__exit__(a, b, c)
 
     def __torch_dispatch__(self, func, types, args=(), kwargs=None):
         if kwargs is None:
@@ -216,11 +218,11 @@
 
 @contextlib.contextmanager
 def maybe_disable_functional_mode():
-    func_mode = None
-    if torch._C._get_functional_tensor_mode() is not None:
-        func_mode = torch._C._unset_functional_tensor_mode()
+    maybe_func_mode = torch._C._unset_dispatch_mode(
+        torch._C.TorchDispatchModeKey.FUNCTIONAL
+    )
     try:
         yield
     finally:
-        if func_mode is not None:
-            torch._C._set_functional_tensor_mode(func_mode)+        if maybe_func_mode is not None:
+            torch._C._set_dispatch_mode(maybe_func_mode)