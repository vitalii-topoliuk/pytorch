from __future__ import annotations

import copy
import functools
import itertools

from typing import Any, Callable, Dict, List, Optional, Set

import torch
import torch._dynamo as torchdynamo
import torch.nn.functional as F
from torch.ao.quantization.fake_quantize import FusedMovingAvgObsFakeQuantize
from torch.ao.quantization.observer import (
    HistogramObserver,
    MinMaxObserver,
    MovingAverageMinMaxObserver,
    MovingAveragePerChannelMinMaxObserver,
    PerChannelMinMaxObserver,
    PlaceholderObserver,
)

from torch.ao.quantization.qconfig import _ObserverOrFakeQuantizeConstructor

<<<<<<< HEAD
from torch.fx import Node
from torch.fx.passes.utils.source_matcher_utils import get_source_partitions
=======
from torch.ao.quantization.quantizer import QuantizationSpec, Quantizer
>>>>>>> 11602ac5

from torch.ao.quantization.quantizer.xnnpack_quantizer_utils import (
    OP_TO_ANNOTATOR,
    OperatorConfig,
    OperatorPatternType,
    QuantizationAnnotation,
    QuantizationConfig,
<<<<<<< HEAD
    QuantizationSpec,
    Quantizer,
    SharedQuantizationSpec,
)

from .xnnpack_quantizer_utils import _is_annotated, OP_TO_ANNOTATOR
=======
)

from torch.fx import Node
>>>>>>> 11602ac5


__all__ = [
    "XNNPACKQuantizer",
    "get_symmetric_quantization_config",
]


def _get_dynamo_graph(function: Callable, inputs) -> torch.fx.Graph:
    gm, _ = torchdynamo.export(function, aten_graph=True)(*inputs)
    gm.graph.eliminate_dead_code()
    return gm.graph


def _get_linear_patterns(input_size: List[int]):
    in_channels = input_size[-1]
    out_channels = 8  # hard coding but this should not matter
    weight = torch.ones((out_channels, in_channels))
    bias = torch.ones((out_channels,))
    act = torch.ones(input_size)

    def linear_op(act, weight, bias=None):
        return F.linear(act, weight, bias)

    pattern_w_bias = _get_dynamo_graph(linear_op, (act, weight, bias))
    pattern_wo_bias = _get_dynamo_graph(linear_op, (act, weight))
    return [pattern_w_bias, pattern_wo_bias]


def _supported_symmetric_quantized_operators() -> Dict[str, List[OperatorPatternType]]:
    supported_operators: Dict[str, List[OperatorPatternType]] = {
        # Both conv and linear should be able to handle relu + hardtanh fusion since
        # those are clamp ops
        "conv2d": [
            [torch.nn.Conv2d, torch.nn.ReLU],
            [torch.nn.Conv2d, F.relu],
            [F.conv2d, torch.nn.ReLU],
            [F.conv2d, F.relu],
        ],
        "linear": [[torch.nn.Linear], [F.linear]],
        "add": [[torch.add]],
        "maxpool2d": [[torch.nn.MaxPool2d], [F.max_pool2d]],
        "hardtanh": [[torch.nn.Hardtanh], [F.hardtanh]],
        "mean": [[torch.mean]],
        "adaptive_avgpool2d": [
            [torch.nn.AdaptiveAvgPool2d],
            [F.adaptive_avg_pool2d],
        ],
    }
    return copy.deepcopy(supported_operators)


def _get_supported_symmetric_config_and_operators() -> List[OperatorConfig]:
    supported_config_and_operators: List[OperatorConfig] = []
    for quantization_config in [
        get_symmetric_quantization_config(),
        get_symmetric_quantization_config(is_qat=True),
        get_symmetric_quantization_config(is_per_channel=True),
        get_symmetric_quantization_config(is_per_channel=True, is_qat=True),
    ]:
        ops = _supported_symmetric_quantized_operators()
        for pattern_list in ops.values():
            supported_config_and_operators.append(
                OperatorConfig(quantization_config, pattern_list)
            )
    return copy.deepcopy(supported_config_and_operators)


@functools.lru_cache
def get_symmetric_quantization_config(
    is_per_channel: bool = False,
    is_qat: bool = False,
    is_dynamic: bool = False,
):
    if is_qat:
        if is_dynamic:
            raise NotImplementedError(
                "dynamic quantization for qat is not yet implemented."
            )
        act_observer_or_fake_quant_ctr = FusedMovingAvgObsFakeQuantize
    else:
        if is_dynamic:
            act_observer_or_fake_quant_ctr = PlaceholderObserver  # type: ignore[assignment]
        else:
            act_observer_or_fake_quant_ctr = HistogramObserver  # type: ignore[assignment]

    act_quantization_spec = QuantizationSpec(
        dtype=torch.int8,
        quant_min=-128,
        quant_max=127,
        qscheme=torch.per_tensor_affine,
        is_dynamic=is_dynamic,
        observer_or_fake_quant_ctr=act_observer_or_fake_quant_ctr.with_args(
            eps=2**-12
        ),
    )
    qscheme = (
        torch.per_channel_symmetric if is_per_channel else torch.per_tensor_symmetric
    )
    weight_observer_or_fake_quant_ctr: _ObserverOrFakeQuantizeConstructor = (
        MinMaxObserver
    )
    if is_qat:
        weight_observer_or_fake_quant_ctr = FusedMovingAvgObsFakeQuantize
    elif is_per_channel:
        weight_observer_or_fake_quant_ctr = PerChannelMinMaxObserver

    extra_args: Dict[str, Any] = {"eps": 2**-12}
    if is_qat:
        if qscheme == torch.per_tensor_symmetric:
            extra_args["observer"] = MovingAverageMinMaxObserver
        else:
            extra_args["observer"] = MovingAveragePerChannelMinMaxObserver  # type: ignore[dict-item]
    weight_quantization_spec = QuantizationSpec(
        dtype=torch.int8,
        quant_min=-127,
        quant_max=127,
        qscheme=qscheme,
        ch_axis=0,
        is_dynamic=False,
        observer_or_fake_quant_ctr=weight_observer_or_fake_quant_ctr.with_args(
            **extra_args
        ),
    )

    bias_observer_or_fake_quant_ctr: _ObserverOrFakeQuantizeConstructor = (
        PlaceholderObserver
    )
    bias_quantization_spec = QuantizationSpec(
        dtype=torch.float, observer_or_fake_quant_ctr=bias_observer_or_fake_quant_ctr
    )
    if is_dynamic:
        quantization_config = QuantizationConfig(
            act_quantization_spec,
            None,
            weight_quantization_spec,
            bias_quantization_spec,
            is_qat,
        )
    else:
        quantization_config = QuantizationConfig(
            act_quantization_spec,
            act_quantization_spec,
            weight_quantization_spec,
            bias_quantization_spec,
            is_qat,
        )
    return quantization_config


def _get_supported_config_and_operators() -> List[OperatorConfig]:
    return _get_supported_symmetric_config_and_operators()


def _get_module_name_filter(module_name: str):
    """Get the module_name_filter function for a given module name, the filter accepts
    a node and checks if the node comes from a module that has certain module name

    For example:
        node: linear_op = call_function[...](...)  # comes from a module with name blocks.sub.linear1


    >> module_name_filter = _get_module_name_filter("blocks.sub")
    >> print(module_name_filter(node))
    True  # the node is from "blocks.sub" based on the fully qualified name "blocks.sub.linear1"
    """

    def module_name_filter(n: Node) -> bool:
        # example: {
        #    'L__self___sub': ("L['self'].sub", <class '....Sub'>),
        #    'L__self___sub_linear': ("L['self'].sub.linear", <class 'torch.nn.modules.linear.Linear'>)
        # }
        nn_module_stack = n.meta["nn_module_stack"]
        names = [
            n[len("L__self___") :].replace("_", ".") for n in nn_module_stack.keys()
        ]
        return module_name in names

    return module_name_filter


def _get_module_type_filter(tp: Callable):
    """Get the module_type_filter function for a given module type, the filter accepts
    a node and checks if the node comes from a module that has certain module type

    For example:
        node: linear_op = call_function[...](...)  # comes from a module with type Block -> Sub -> Linear


    >> module_type_filter = _get_module_type_filter(Sub)  # submodule with type `Sub`, under the `Block` submodule
    >> print(module_type_filter(node))
    True  # the node is from the submodule `Sub` (same for `Block` and `Linear` as well)
    """

    def module_type_filter(n: Node) -> bool:
        # example: {
        #     'L__self___sub': ("L['self'].sub", <class '....Sub'>),
        #     'L__self___sub_linear': ("L['self'].sub.linear", <class 'torch.nn.modules.linear.Linear'>)
        # }
        nn_module_stack = n.meta["nn_module_stack"]
        types = [t for _, t in nn_module_stack.values()]
        return tp in types

    return module_type_filter


class XNNPACKQuantizer(Quantizer):
    supported_config_and_operators = _get_supported_config_and_operators()

    def __init__(self):
        super().__init__()
        self.global_config: Optional[QuantizationConfig] = None
        self.operator_type_config: Dict[str, Optional[QuantizationConfig]] = {}
        self.module_type_config: Dict[Callable, Optional[QuantizationConfig]] = {}
        self.module_name_config: Dict[str, Optional[QuantizationConfig]] = {}

    @classmethod
    def get_supported_quantization_configs(cls) -> List[QuantizationConfig]:
        op_configs: Set[QuantizationConfig] = set({})
        for spec, _ in cls.supported_config_and_operators:
            op_configs.add(spec)
        return list(op_configs)

    @classmethod
    def get_supported_operator_for_quantization_config(
        cls, quantization_config: Optional[QuantizationConfig]
    ) -> List[OperatorPatternType]:
        if quantization_config is None:
            all_ops = []
            for _, ops in cls.supported_config_and_operators:
                all_ops.extend(ops)
            return all_ops

        for config, ops in cls.supported_config_and_operators:
            # note: this assumes each entry in cls.supported_spec_and_operators
            # corresponds to one spec, e.g. we don't have
            # [(spec1, op_list1), (spec1, op_list2), (spec2, op_list3)]
            # where the first and second entry have the same spec but did not
            # merge the op list
            if config == quantization_config:
                return ops
        return []

    def set_global(self, quantization_config: QuantizationConfig) -> XNNPACKQuantizer:
        self.global_config = quantization_config
        return self

    def set_operator_type(
        self, operator_type: str, quantization_config: QuantizationConfig
    ) -> XNNPACKQuantizer:
        self.operator_type_config[operator_type] = quantization_config
        return self

    def set_module_type(
        self, module_type: Callable, quantization_config: QuantizationConfig
    ):
        """Set quantization_config for a submodule with type: `module_type`, for example:
        quantizer.set_module_name(Sub) or quantizer.set_module_name(nn.Linear), it will quantize all supported operator/operator
        patterns in the submodule with this module type with the given `quantization_config`
        """
        self.module_type_config[module_type] = quantization_config
        return self

    def set_module_name(
        self, module_name: str, quantization_config: Optional[QuantizationConfig]
    ):
        """Set quantization_config for a submodule with name: `module_name`, for example:
        quantizer.set_module_name("blocks.sub"), it will quantize all supported operator/operator
        patterns in the submodule with this module name with the given `quantization_config`
        """
        assert (
            quantization_config is not None
        ), " quantization_config == None is not supported yet"
        self.module_name_config[module_name] = quantization_config
        return self

    def annotate(self, model: torch.fx.GraphModule) -> torch.fx.GraphModule:
        """just handling global spec for now"""
        # hacked for handling dynamic linear quant. will fix later.
        if self.global_config and self.global_config.input_activation.is_dynamic:  # type: ignore[union-attr]
            model = self._annotate_for_dynamic_quantization_config(model)
        else:
            model = self._annotate_for_static_quantization_config(model)
        return model

    def _annotate_all_patterns(
        self,
        model: torch.fx.GraphModule,
        config: Optional[QuantizationConfig],
        filter_fn: Optional[Callable[[Node], bool]] = None,
    ) -> torch.fx.GraphModule:
        # TODO: implement the support for None to be canceling out previous annotations
        if config is None:
            return model

        # assert config is not None

        self._annotate_linear(model, config, filter_fn)
        self._annotate_conv2d_patterns(model, config, filter_fn)
        self._annotate_maxpool2d(model, config, filter_fn)
        self._annotate_add_patterns(model, config, filter_fn)
        self._annotate_hardtanh(model, config, filter_fn)
        self._annotate_mean(model, config, filter_fn)
        self._annotate_adaptive_avg_pool2d(model, config, filter_fn)
        self._annotate_gru_io_only(model, config, filter_fn)
        return model

    def _annotate_for_static_quantization_config(
        self, model: torch.fx.GraphModule
    ) -> torch.fx.GraphModule:
        for module_name, config in self.module_name_config.items():
            self._annotate_all_patterns(
                model, config, _get_module_name_filter(module_name)
            )

        for module_type, config in self.module_type_config.items():
            self._annotate_all_patterns(
                model, config, _get_module_type_filter(module_type)
            )

        self._annotate_all_patterns(model, self.global_config)
        return model

    def _annotate_for_dynamic_quantization_config(
        self, model: torch.fx.GraphModule
    ) -> torch.fx.GraphModule:
        for module_name, config in self.module_name_config.items():
            self._annotate_linear(model, config, _get_module_name_filter(module_name))

        for module_type, config in self.module_type_config.items():
            self._annotate_linear(model, config, _get_module_type_filter(module_type))

        self._annotate_linear(model, self.global_config)
        return model

    def _annotate_conv2d_patterns(
        self,
        gm: torch.fx.GraphModule,
        quantization_config: QuantizationConfig,
        filter_fn: Optional[Callable[[Node], bool]] = None,
    ) -> None:
        if quantization_config.is_qat:
            self._annotate_conv2d_bn_relu(gm, quantization_config, filter_fn)
            self._annotate_conv2d_bn(gm, quantization_config, filter_fn)
        self._annotate_conv2d_relu(gm, quantization_config, filter_fn)
        self._annotate_conv2d(gm, quantization_config, filter_fn)

    def _annotate_conv2d_bn(
        self,
        gm: torch.fx.GraphModule,
        quantization_config: QuantizationConfig,
        filter_fn: Optional[Callable[[Node], bool]] = None,
    ) -> None:
        """
        Note: This is only used for QAT. In PTQ, batchnorm should already be fused into the conv.
        """
        return OP_TO_ANNOTATOR["conv2d_bn"](gm, quantization_config, filter_fn)

    def _annotate_conv2d_bn_relu(
        self,
        gm: torch.fx.GraphModule,
        quantization_config: QuantizationConfig,
        filter_fn: Optional[Callable[[Node], bool]] = None,
    ) -> None:
        """
        Note: This is only used for QAT. In PTQ, batchnorm should already be fused into the conv.
        """
        return OP_TO_ANNOTATOR["conv2d_bn_relu"](gm, quantization_config, filter_fn)

    def _annotate_conv2d_relu(
        self,
        gm: torch.fx.GraphModule,
        quantization_config: QuantizationConfig,
        filter_fn: Optional[Callable[[Node], bool]] = None,
    ) -> None:
        return OP_TO_ANNOTATOR["conv2d_relu"](gm, quantization_config, filter_fn)

    def _annotate_conv2d(
        self,
        gm: torch.fx.GraphModule,
        quantization_config: QuantizationConfig,
        filter_fn: Optional[Callable[[Node], bool]] = None,
    ) -> None:
        return OP_TO_ANNOTATOR["conv2d"](gm, quantization_config, filter_fn)

    def _annotate_linear(
        self,
        gm: torch.fx.GraphModule,
        quantization_config: Optional[QuantizationConfig],
        filter_fn: Optional[Callable[[Node], bool]] = None,
    ) -> None:
        return OP_TO_ANNOTATOR["linear"](gm, quantization_config, filter_fn)

    # TODO: move this to BoltNNQuantizer?
    def _annotate_gru_io_only(
        self,
        gm: torch.fx.GraphModule,
        quantization_config: QuantizationConfig,
        filter_fn: Optional[Callable[[Node], bool]] = None,
    ) -> None:
        return OP_TO_ANNOTATOR["gru_io_only"](gm, quantization_config, filter_fn)

    def _annotate_maxpool2d(
        self,
        gm: torch.fx.GraphModule,
        quantization_config: QuantizationConfig,
        filter_fn: Optional[Callable[[Node], bool]] = None,
    ) -> None:
        return OP_TO_ANNOTATOR["maxpool2d"](gm, quantization_config, filter_fn)

    # this should be handled by propagation, TODO: remove
    def _annotate_input_out_obs_sharing_op(
        self,
        op: Callable,
        gm: torch.fx.GraphModule,
        quantization_config: QuantizationConfig,
        filter_fn: Optional[Callable[[Node], bool]] = None,
    ) -> None:
        module_partitions = get_source_partitions(gm.graph, [op], filter_fn)
        partitions = list(itertools.chain(*module_partitions.values()))
        for partition in partitions:
            io_obs_sharing_node = partition.output_nodes[0]
            if _is_annotated([io_obs_sharing_node]):
                continue

            input_act = io_obs_sharing_node.args[0]
            assert isinstance(input_act, Node)

            # only annotate input output sharing operator
            # when the output of the input node is annotated
            if (
                "quantization_annotation" not in input_act.meta
                or not input_act.meta["quantization_annotation"]._annotated
                or input_act.meta["quantization_annotation"].output_qspec is None
            ):
                continue

            act_qspec = SharedQuantizationSpec(input_act)
            io_obs_sharing_node.meta[
                "quantization_annotation"
            ] = QuantizationAnnotation(
                input_qspec_map={
                    input_act: act_qspec,
                },
                output_qspec=act_qspec,
                _annotated=True,
            )

    def _annotate_hardtanh(
        self,
        gm: torch.fx.GraphModule,
        quantization_config: QuantizationConfig,
        filter_fn: Optional[Callable[[Node], bool]] = None,
    ) -> None:
        self._annotate_input_out_obs_sharing_op(
            torch.nn.modules.Hardtanh, gm, quantization_config, filter_fn
        )
        self._annotate_input_out_obs_sharing_op(
            torch.nn.modules.ReLU6, gm, quantization_config, filter_fn
        )

    def _annotate_mean(
        self,
        gm: torch.fx.GraphModule,
        quantization_config: QuantizationConfig,
        filter_fn: Optional[Callable[[Node], bool]] = None,
    ) -> None:
        self._annotate_input_out_obs_sharing_op(
            torch.mean, gm, quantization_config, filter_fn
        )

    def _annotate_adaptive_avg_pool2d(
        self,
        gm: torch.fx.GraphModule,
        quantization_config: QuantizationConfig,
        filter_fn: Optional[Callable[[Node], bool]] = None,
    ) -> None:
        self._annotate_input_out_obs_sharing_op(
            torch.nn.AdaptiveAvgPool2d, gm, quantization_config, filter_fn
        )

    def _annotate_add_patterns(
        self,
        gm: torch.fx.GraphModule,
        quantization_config: QuantizationConfig,
        filter_fn: Optional[Callable[[Node], bool]] = None,
    ) -> None:
        self._annotate_add_relu(gm, quantization_config, filter_fn)
        self._annotate_add(gm, quantization_config, filter_fn)

    def _annotate_add_relu(
        self,
        gm: torch.fx.GraphModule,
        quantization_config: QuantizationConfig,
        filter_fn: Optional[Callable[[Node], bool]] = None,
    ) -> None:
        return OP_TO_ANNOTATOR["add_relu"](gm, quantization_config, filter_fn)

    def _annotate_add(
        self,
        gm: torch.fx.GraphModule,
        quantization_config: QuantizationConfig,
        filter_fn: Optional[Callable[[Node], bool]] = None,
    ) -> None:
        return OP_TO_ANNOTATOR["add"](gm, quantization_config, filter_fn)

    def validate(self, model: torch.fx.GraphModule) -> None:
        pass

    @classmethod
    def get_supported_operators(cls) -> List[OperatorConfig]:
        return cls.supported_config_and_operators<|MERGE_RESOLUTION|>--- conflicted
+++ resolved
@@ -2,7 +2,6 @@
 
 import copy
 import functools
-import itertools
 
 from typing import Any, Callable, Dict, List, Optional, Set
 
@@ -21,31 +20,16 @@
 
 from torch.ao.quantization.qconfig import _ObserverOrFakeQuantizeConstructor
 
-<<<<<<< HEAD
-from torch.fx import Node
-from torch.fx.passes.utils.source_matcher_utils import get_source_partitions
-=======
 from torch.ao.quantization.quantizer import QuantizationSpec, Quantizer
->>>>>>> 11602ac5
 
 from torch.ao.quantization.quantizer.xnnpack_quantizer_utils import (
     OP_TO_ANNOTATOR,
     OperatorConfig,
     OperatorPatternType,
-    QuantizationAnnotation,
     QuantizationConfig,
-<<<<<<< HEAD
-    QuantizationSpec,
-    Quantizer,
-    SharedQuantizationSpec,
 )
 
-from .xnnpack_quantizer_utils import _is_annotated, OP_TO_ANNOTATOR
-=======
-)
-
 from torch.fx import Node
->>>>>>> 11602ac5
 
 
 __all__ = [
@@ -87,10 +71,8 @@
         ],
         "linear": [[torch.nn.Linear], [F.linear]],
         "add": [[torch.add]],
-        "maxpool2d": [[torch.nn.MaxPool2d], [F.max_pool2d]],
-        "hardtanh": [[torch.nn.Hardtanh], [F.hardtanh]],
-        "mean": [[torch.mean]],
-        "adaptive_avgpool2d": [
+        "max_pool2d": [[torch.nn.MaxPool2d], [F.max_pool2d]],
+        "adaptive_avg_pool2d": [
             [torch.nn.AdaptiveAvgPool2d],
             [F.adaptive_avg_pool2d],
         ],
@@ -345,10 +327,8 @@
 
         self._annotate_linear(model, config, filter_fn)
         self._annotate_conv2d_patterns(model, config, filter_fn)
-        self._annotate_maxpool2d(model, config, filter_fn)
+        self._annotate_max_pool2d(model, config, filter_fn)
         self._annotate_add_patterns(model, config, filter_fn)
-        self._annotate_hardtanh(model, config, filter_fn)
-        self._annotate_mean(model, config, filter_fn)
         self._annotate_adaptive_avg_pool2d(model, config, filter_fn)
         self._annotate_gru_io_only(model, config, filter_fn)
         return model
@@ -384,9 +364,12 @@
     def _annotate_conv2d_patterns(
         self,
         gm: torch.fx.GraphModule,
-        quantization_config: QuantizationConfig,
-        filter_fn: Optional[Callable[[Node], bool]] = None,
-    ) -> None:
+        quantization_config: Optional[QuantizationConfig],
+        filter_fn: Optional[Callable[[Node], bool]] = None,
+    ) -> None:
+        if quantization_config is None:
+            return
+
         if quantization_config.is_qat:
             self._annotate_conv2d_bn_relu(gm, quantization_config, filter_fn)
             self._annotate_conv2d_bn(gm, quantization_config, filter_fn)
@@ -396,7 +379,7 @@
     def _annotate_conv2d_bn(
         self,
         gm: torch.fx.GraphModule,
-        quantization_config: QuantizationConfig,
+        quantization_config: Optional[QuantizationConfig],
         filter_fn: Optional[Callable[[Node], bool]] = None,
     ) -> None:
         """
@@ -407,7 +390,7 @@
     def _annotate_conv2d_bn_relu(
         self,
         gm: torch.fx.GraphModule,
-        quantization_config: QuantizationConfig,
+        quantization_config: Optional[QuantizationConfig],
         filter_fn: Optional[Callable[[Node], bool]] = None,
     ) -> None:
         """
@@ -418,7 +401,7 @@
     def _annotate_conv2d_relu(
         self,
         gm: torch.fx.GraphModule,
-        quantization_config: QuantizationConfig,
+        quantization_config: Optional[QuantizationConfig],
         filter_fn: Optional[Callable[[Node], bool]] = None,
     ) -> None:
         return OP_TO_ANNOTATOR["conv2d_relu"](gm, quantization_config, filter_fn)
@@ -426,7 +409,7 @@
     def _annotate_conv2d(
         self,
         gm: torch.fx.GraphModule,
-        quantization_config: QuantizationConfig,
+        quantization_config: Optional[QuantizationConfig],
         filter_fn: Optional[Callable[[Node], bool]] = None,
     ) -> None:
         return OP_TO_ANNOTATOR["conv2d"](gm, quantization_config, filter_fn)
@@ -438,99 +421,38 @@
         filter_fn: Optional[Callable[[Node], bool]] = None,
     ) -> None:
         return OP_TO_ANNOTATOR["linear"](gm, quantization_config, filter_fn)
+
+    def _annotate_adaptive_avg_pool2d(
+        self,
+        gm: torch.fx.GraphModule,
+        quantization_config: Optional[QuantizationConfig],
+        filter_fn: Optional[Callable[[Node], bool]] = None,
+    ) -> None:
+        return OP_TO_ANNOTATOR["adaptive_avg_pool2d"](
+            gm, quantization_config, filter_fn
+        )
 
     # TODO: move this to BoltNNQuantizer?
     def _annotate_gru_io_only(
         self,
         gm: torch.fx.GraphModule,
-        quantization_config: QuantizationConfig,
+        quantization_config: Optional[QuantizationConfig],
         filter_fn: Optional[Callable[[Node], bool]] = None,
     ) -> None:
         return OP_TO_ANNOTATOR["gru_io_only"](gm, quantization_config, filter_fn)
 
-    def _annotate_maxpool2d(
-        self,
-        gm: torch.fx.GraphModule,
-        quantization_config: QuantizationConfig,
-        filter_fn: Optional[Callable[[Node], bool]] = None,
-    ) -> None:
-        return OP_TO_ANNOTATOR["maxpool2d"](gm, quantization_config, filter_fn)
-
-    # this should be handled by propagation, TODO: remove
-    def _annotate_input_out_obs_sharing_op(
-        self,
-        op: Callable,
-        gm: torch.fx.GraphModule,
-        quantization_config: QuantizationConfig,
-        filter_fn: Optional[Callable[[Node], bool]] = None,
-    ) -> None:
-        module_partitions = get_source_partitions(gm.graph, [op], filter_fn)
-        partitions = list(itertools.chain(*module_partitions.values()))
-        for partition in partitions:
-            io_obs_sharing_node = partition.output_nodes[0]
-            if _is_annotated([io_obs_sharing_node]):
-                continue
-
-            input_act = io_obs_sharing_node.args[0]
-            assert isinstance(input_act, Node)
-
-            # only annotate input output sharing operator
-            # when the output of the input node is annotated
-            if (
-                "quantization_annotation" not in input_act.meta
-                or not input_act.meta["quantization_annotation"]._annotated
-                or input_act.meta["quantization_annotation"].output_qspec is None
-            ):
-                continue
-
-            act_qspec = SharedQuantizationSpec(input_act)
-            io_obs_sharing_node.meta[
-                "quantization_annotation"
-            ] = QuantizationAnnotation(
-                input_qspec_map={
-                    input_act: act_qspec,
-                },
-                output_qspec=act_qspec,
-                _annotated=True,
-            )
-
-    def _annotate_hardtanh(
-        self,
-        gm: torch.fx.GraphModule,
-        quantization_config: QuantizationConfig,
-        filter_fn: Optional[Callable[[Node], bool]] = None,
-    ) -> None:
-        self._annotate_input_out_obs_sharing_op(
-            torch.nn.modules.Hardtanh, gm, quantization_config, filter_fn
-        )
-        self._annotate_input_out_obs_sharing_op(
-            torch.nn.modules.ReLU6, gm, quantization_config, filter_fn
-        )
-
-    def _annotate_mean(
-        self,
-        gm: torch.fx.GraphModule,
-        quantization_config: QuantizationConfig,
-        filter_fn: Optional[Callable[[Node], bool]] = None,
-    ) -> None:
-        self._annotate_input_out_obs_sharing_op(
-            torch.mean, gm, quantization_config, filter_fn
-        )
-
-    def _annotate_adaptive_avg_pool2d(
-        self,
-        gm: torch.fx.GraphModule,
-        quantization_config: QuantizationConfig,
-        filter_fn: Optional[Callable[[Node], bool]] = None,
-    ) -> None:
-        self._annotate_input_out_obs_sharing_op(
-            torch.nn.AdaptiveAvgPool2d, gm, quantization_config, filter_fn
-        )
+    def _annotate_max_pool2d(
+        self,
+        gm: torch.fx.GraphModule,
+        quantization_config: Optional[QuantizationConfig],
+        filter_fn: Optional[Callable[[Node], bool]] = None,
+    ) -> None:
+        return OP_TO_ANNOTATOR["max_pool2d"](gm, quantization_config, filter_fn)
 
     def _annotate_add_patterns(
         self,
         gm: torch.fx.GraphModule,
-        quantization_config: QuantizationConfig,
+        quantization_config: Optional[QuantizationConfig],
         filter_fn: Optional[Callable[[Node], bool]] = None,
     ) -> None:
         self._annotate_add_relu(gm, quantization_config, filter_fn)
@@ -539,7 +461,7 @@
     def _annotate_add_relu(
         self,
         gm: torch.fx.GraphModule,
-        quantization_config: QuantizationConfig,
+        quantization_config: Optional[QuantizationConfig],
         filter_fn: Optional[Callable[[Node], bool]] = None,
     ) -> None:
         return OP_TO_ANNOTATOR["add_relu"](gm, quantization_config, filter_fn)
@@ -547,7 +469,7 @@
     def _annotate_add(
         self,
         gm: torch.fx.GraphModule,
-        quantization_config: QuantizationConfig,
+        quantization_config: Optional[QuantizationConfig],
         filter_fn: Optional[Callable[[Node], bool]] = None,
     ) -> None:
         return OP_TO_ANNOTATOR["add"](gm, quantization_config, filter_fn)
