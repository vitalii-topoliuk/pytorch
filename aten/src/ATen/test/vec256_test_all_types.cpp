--- conflicted
+++ resolved
@@ -93,11 +93,8 @@
     TYPED_TEST_CASE(BitwiseFloatsAdditional, RealFloatTestedTypes);
     TYPED_TEST_CASE(BitwiseFloatsAdditional2, FloatTestedTypes);
     TYPED_TEST_CASE(QuantizationTests, QuantTestedTypes);
-<<<<<<< HEAD
     TYPED_TEST_CASE(FunctionalTests, RealFloatIntTestedTypes);
-=======
-    // NOLINTNEXTLINE(cppcoreguidelines-avoid-non-const-global-variables)
->>>>>>> 10b66854
+    // NOLINTNEXTLINE(cppcoreguidelines-avoid-non-const-global-variables)
     TYPED_TEST(Memory, UnAlignedLoadStore) {
         using vec = TypeParam;
         using VT = ValueType<TypeParam>;
