#!/usr/bin/env python3

from dataclasses import asdict, dataclass, field
from pathlib import Path
from typing import Dict, Set, List, Any

import jinja2
import json
import yaml
from yaml import Loader

import os
import sys
from typing_extensions import Literal, TypedDict

import generate_binary_build_matrix  # type: ignore[import]

Arch = Literal["windows", "linux", "macos"]

DOCKER_REGISTRY = "308535385114.dkr.ecr.us-east-1.amazonaws.com"
GITHUB_DIR = Path(__file__).resolve().parent.parent

WINDOWS_CPU_TEST_RUNNER = "windows.4xlarge"
# contains 1 gpu
WINDOWS_CUDA_TEST_RUNNER = "windows.8xlarge.nvidia.gpu"
WINDOWS_RUNNERS = {
    WINDOWS_CPU_TEST_RUNNER,
    WINDOWS_CUDA_TEST_RUNNER,
}

LINUX_CPU_TEST_RUNNER = "linux.2xlarge"
# contains 1 gpu
LINUX_CUDA_TEST_RUNNER = "linux.4xlarge.nvidia.gpu"
# contains at least 2 gpus
LINUX_ROCM_TEST_RUNNER = "linux.rocm.gpu"
LINUX_RUNNERS = {
    LINUX_CPU_TEST_RUNNER,
    LINUX_CUDA_TEST_RUNNER,
    LINUX_ROCM_TEST_RUNNER,
}

LINUX_DISTRIBUTED_GPU_RUNNERS = {
    LINUX_CUDA_TEST_RUNNER : "linux.8xlarge.nvidia.gpu",
    LINUX_ROCM_TEST_RUNNER : LINUX_ROCM_TEST_RUNNER,
}

LINUX_MULTIGPU_RUNNERS = {
    LINUX_CUDA_TEST_RUNNER : "linux.16xlarge.nvidia.gpu",
    LINUX_ROCM_TEST_RUNNER : LINUX_ROCM_TEST_RUNNER,
}

MACOS_TEST_RUNNER_10_15 = "macos-10.15"
MACOS_TEST_RUNNER_11 = "macos-11"

MACOS_RUNNERS = {
    MACOS_TEST_RUNNER_10_15,
    MACOS_TEST_RUNNER_11,
}

CUDA_RUNNERS = {
    WINDOWS_CUDA_TEST_RUNNER,
    LINUX_CUDA_TEST_RUNNER,
}
ROCM_RUNNERS = {
    LINUX_ROCM_TEST_RUNNER,
}
CPU_RUNNERS = {
    WINDOWS_CPU_TEST_RUNNER,
    LINUX_CPU_TEST_RUNNER,
}

LABEL_CIFLOW_ALL = "ciflow/all"
LABEL_CIFLOW_BAZEL = "ciflow/bazel"
LABEL_CIFLOW_CPU = "ciflow/cpu"
LABEL_CIFLOW_CUDA = "ciflow/cuda"
LABEL_CIFLOW_ROCM = "ciflow/rocm"
LABEL_CIFLOW_DOCS = "ciflow/docs"
LABEL_CIFLOW_DEFAULT = "ciflow/default"
LABEL_CIFLOW_LIBTORCH = "ciflow/libtorch"
LABEL_CIFLOW_LINUX = "ciflow/linux"
LABEL_CIFLOW_MOBILE = "ciflow/mobile"
LABEL_CIFLOW_ANDROID = "ciflow/android"
LABEL_CIFLOW_SANITIZERS = "ciflow/sanitizers"
LABEL_CIFLOW_ONNX = "ciflow/onnx"
LABEL_CIFLOW_SCHEDULED = "ciflow/scheduled"
LABEL_CIFLOW_SLOW = "ciflow/slow"
LABEL_CIFLOW_WIN = "ciflow/win"
LABEL_CIFLOW_XLA = "ciflow/xla"
LABEL_CIFLOW_NOARCH = "ciflow/noarch"
LABEL_CIFLOW_VULKAN = "ciflow/vulkan"
LABEL_CIFLOW_PREFIX = "ciflow/"
LABEL_CIFLOW_SLOW_GRADCHECK = "ciflow/slow-gradcheck"
LABEL_CIFLOW_DOCKER = "ciflow/docker"
LABEL_CIFLOW_IOS = "ciflow/ios"
LABEL_CIFLOW_MACOS = "ciflow/macos"
LABEL_CIFLOW_TRUNK = "ciflow/trunk"
LABEL_CIFLOW_BINARIES = "ciflow/binaries"
LABEL_CIFLOW_BINARIES_WHEEL = "ciflow/binaries_wheel"
LABEL_CIFLOW_BINARIES_CONDA = "ciflow/binaries_conda"
LABEL_CIFLOW_BINARIES_LIBTORCH = "ciflow/binaries_libtorch"


@dataclass
class CIFlowConfig:
    # For use to enable workflows to run on pytorch/pytorch-canary
    run_on_canary: bool = False
    labels: Set[str] = field(default_factory=set)
    # Certain jobs might not want to be part of the ciflow/[all,trunk] workflow
    isolated_workflow: bool = False

    def __post_init__(self) -> None:
        if not self.isolated_workflow:
            self.labels.add(LABEL_CIFLOW_ALL)
            if LABEL_CIFLOW_SCHEDULED not in self.labels:
                self.labels.add(LABEL_CIFLOW_TRUNK)
        assert all(label.startswith(LABEL_CIFLOW_PREFIX) for label in self.labels)


@dataclass
class CIFlowRuleset:
    version = 'v1'
    output_file = f'{GITHUB_DIR}/generated-ciflow-ruleset.json'
    label_rules: Dict[str, Set[str]] = field(default_factory=dict)

    def add_label_rule(self, labels: Set[str], workflow_name: str) -> None:
        for label in labels:
            if label in self.label_rules:
                self.label_rules[label].add(workflow_name)
            else:
                self.label_rules[label] = {workflow_name}

    def generate_json(self) -> None:
        GENERATED = "generated"  # Note that please keep the variable GENERATED otherwise phabricator will hide the whole file
        output = {
            "__comment": f"@{GENERATED} DO NOT EDIT MANUALLY, Generation script: .github/scripts/generate_ci_workflows.py",
            "version": self.version,
            "label_rules": {
                label: sorted(list(workflows))
                for label, workflows in self.label_rules.items()
            }
        }
        with open(self.output_file, 'w') as outfile:
            json.dump(output, outfile, indent=2, sort_keys=True)
            outfile.write('\n')


class Config(TypedDict):
    num_shards: int
    runner: str


@dataclass
class CIWorkflow:
    # Required fields
    arch: Arch
    build_environment: str

    # Optional fields
    test_runner_type: str = ''
    multigpu_runner_type: str = ''
    distributed_gpu_runner_type: str = ''
    ciflow_config: CIFlowConfig = field(default_factory=CIFlowConfig)
    cuda_version: str = ''
    docker_image_base: str = ''
    enable_doc_jobs: bool = False
    exclude_test: bool = False
    build_generates_artifacts: bool = True
    build_with_debug: bool = False
    is_scheduled: str = ''
    is_default: bool = False
    on_pull_request: bool = False
    num_test_shards: int = 1
    timeout_after: int = 240
    xcode_version: str = ''
    ios_arch: str = ''
    ios_platform: str = ''
    branches: List[str] = field(default_factory=lambda: ['master', 'main', 'release/*'])
    test_jobs: Any = field(default_factory=list)

    enable_default_test: bool = True
    enable_jit_legacy_test: bool = False
    enable_distributed_test: bool = True
    enable_multigpu_test: bool = False
    enable_nogpu_no_avx_test: bool = False
    enable_nogpu_no_avx2_test: bool = False
    enable_slow_test: bool = False
    enable_docs_test: bool = False
    enable_backwards_compat_test: bool = False
    enable_xla_test: bool = False
    enable_noarch_test: bool = False
    enable_force_on_cpu_test: bool = False
    enable_deploy_test: bool = False

    def __post_init__(self) -> None:
        if not self.build_generates_artifacts:
            self.exclude_test = True

        self.multigpu_runner_type = LINUX_MULTIGPU_RUNNERS.get(self.test_runner_type, "linux.16xlarge.nvidia.gpu")
        self.distributed_gpu_runner_type = LINUX_DISTRIBUTED_GPU_RUNNERS.get(self.test_runner_type, "linux.8xlarge.nvidia.gpu")

        if LABEL_CIFLOW_DEFAULT in self.ciflow_config.labels:
            self.is_default = True

        if self.is_default:
            self.on_pull_request = True

        self.test_jobs = self._gen_test_jobs()
        self.assert_valid()

    def assert_valid(self) -> None:
        err_message = f"invalid test_runner_type for {self.arch}: {self.test_runner_type}"
        if self.arch == 'linux':
            assert self.test_runner_type in LINUX_RUNNERS, err_message
        if self.arch == 'windows':
            assert self.test_runner_type in WINDOWS_RUNNERS, err_message

        if not self.ciflow_config.isolated_workflow:
            assert LABEL_CIFLOW_ALL in self.ciflow_config.labels
        if self.arch == 'linux':
            assert LABEL_CIFLOW_LINUX in self.ciflow_config.labels
        if self.arch == 'windows':
            assert LABEL_CIFLOW_WIN in self.ciflow_config.labels
        if self.arch == 'macos':
            assert LABEL_CIFLOW_MACOS in self.ciflow_config.labels
        # Make sure that jobs with tests have a test_runner_type
        if not self.exclude_test:
            assert self.test_runner_type != ''
        if self.test_runner_type in CUDA_RUNNERS:
            assert LABEL_CIFLOW_CUDA in self.ciflow_config.labels
        if self.test_runner_type in ROCM_RUNNERS:
            assert LABEL_CIFLOW_ROCM in self.ciflow_config.labels
        if self.test_runner_type in CPU_RUNNERS and not self.exclude_test:
            assert LABEL_CIFLOW_CPU in self.ciflow_config.labels
        if self.is_scheduled:
            assert LABEL_CIFLOW_DEFAULT not in self.ciflow_config.labels
            assert LABEL_CIFLOW_TRUNK not in self.ciflow_config.labels
            assert LABEL_CIFLOW_SCHEDULED in self.ciflow_config.labels
        if self.build_with_debug:
            assert self.build_environment.endswith("-debug")

    def generate_workflow_file(self, workflow_template: jinja2.Template) -> None:
        output_file_path = GITHUB_DIR / f"workflows/generated-{self.build_environment}.yml"
        with open(output_file_path, "w") as output_file:
            GENERATED = "generated"  # Note that please keep the variable GENERATED otherwise phabricator will hide the whole file
            output_file.writelines([f"# @{GENERATED} DO NOT EDIT MANUALLY\n"])
            try:
                content = workflow_template.render(asdict(self))
            except Exception as e:
                print(f"Failed on template: {workflow_template}", file=sys.stderr)
                raise e
            output_file.write(content)
            if content[-1] != "\n":
                output_file.write("\n")
        print(output_file_path)

    def normalized_build_environment(self, suffix: str) -> str:
        return self.build_environment.replace(".", "_") + suffix

    def _gen_test_jobs(self) -> Any:
        if self.arch == "linux":
            MULTIGPU_RUNNER_TYPE = "linux.16xlarge.nvidia.gpu"
            DISTRIBUTED_GPU_RUNNER_TYPE = "linux.8xlarge.nvidia.gpu"
            NOGPU_RUNNER_TYPE = "linux.2xlarge"
        elif self.arch == "windows":
            DISTRIBUTED_GPU_RUNNER_TYPE = self.test_runner_type
            NOGPU_RUNNER_TYPE = "windows.4xlarge"

        test_jobs = []

        configs: Dict[str, Config] = {}
        if self.enable_jit_legacy_test:
            configs["jit_legacy"] = {"num_shards": 1, "runner": self.test_runner_type}
        if self.enable_multigpu_test:
            configs["multigpu"] = {"num_shards": 1, "runner": MULTIGPU_RUNNER_TYPE}

        if self.enable_nogpu_no_avx_test:
            configs["nogpu_NO_AVX"] = {"num_shards": 1, "runner": NOGPU_RUNNER_TYPE}
        if self.enable_nogpu_no_avx2_test:
            configs["nogpu_NO_AVX2"] = {"num_shards": 1, "runner": NOGPU_RUNNER_TYPE}
        if self.enable_force_on_cpu_test:
            configs["force_on_cpu"] = {"num_shards": 1, "runner": NOGPU_RUNNER_TYPE}
        if self.enable_distributed_test:
            configs["distributed"] = {
                "num_shards": 1,
                "runner": DISTRIBUTED_GPU_RUNNER_TYPE
                if "cuda" in str(self.build_environment)
                else self.test_runner_type,
            }
        if self.enable_slow_test:
            configs["slow"] = {"num_shards": 1, "runner": self.test_runner_type}
        if self.enable_docs_test:
            configs["docs_test"] = {"num_shards": 1, "runner": self.test_runner_type}
        if self.enable_backwards_compat_test:
            configs["backwards_compat"] = {
                "num_shards": 1,
                "runner": self.test_runner_type,
            }
        if self.enable_xla_test:
            configs["xla"] = {"num_shards": 1, "runner": self.test_runner_type}
        if self.enable_noarch_test:
            configs["noarch"] = {"num_shards": 1, "runner": self.test_runner_type}
        if self.enable_deploy_test:
            configs["deploy"] = {"num_shards": 1, "runner": self.test_runner_type}

        for name, config in configs.items():
            for shard in range(1, config["num_shards"] + 1):
                test_jobs.append(
                    {
                        "id": f"test_{name}_{shard}_{config['num_shards']}",
                        "name": f"test ({name}, {shard}, {config['num_shards']}, {config['runner']})",
                        "config": name,
                        "shard": shard,
                        "num_shards": config["num_shards"],
                        "runner": config["runner"],
                    }
                )

        if self.enable_default_test:
            for shard in range(1, self.num_test_shards + 1):
                test_jobs.append(
                    {
                        "id": f"test_default_{shard}_{self.num_test_shards}",
                        "name": f"test (default, {shard}, {self.num_test_shards}, {self.test_runner_type})",
                        "config": "default",
                        "shard": shard,
                        "num_shards": self.num_test_shards,
                        "runner": self.test_runner_type,
                    }
                )
        return test_jobs

@dataclass
class DockerWorkflow:
    build_environment: str
    docker_images: List[str]

    # Optional fields
    ciflow_config: CIFlowConfig = field(default_factory=CIFlowConfig)
    cuda_version: str = ''
    is_scheduled: str = ''

    def generate_workflow_file(self, workflow_template: jinja2.Template) -> None:
        output_file_path = GITHUB_DIR / "workflows/generated-docker-builds.yml"
        with open(output_file_path, "w") as output_file:
            GENERATED = "generated"  # Note that please keep the variable GENERATED otherwise phabricator will hide the whole file
            output_file.writelines([f"# @{GENERATED} DO NOT EDIT MANUALLY\n"])
            try:
                content = workflow_template.render(asdict(self))
            except Exception as e:
                print(f"Failed on template: {workflow_template}", file=sys.stderr)
                raise e
            output_file.write(content)
            if content[-1] != "\n":
                output_file.write("\n")
        print(output_file_path)

@dataclass
class BinaryBuildWorkflow:
    os: str
    build_configs: List[Dict[str, str]]
    package_type: str

    # Optional fields
    build_environment: str = ''
    abi_version: str = ''
    ciflow_config: CIFlowConfig = field(default_factory=CIFlowConfig)
    is_scheduled: str = ''
    branches: str = 'nightly'
    # Mainly for macos
    cross_compile_arm64: bool = False
    xcode_version: str = ''

    def __post_init__(self) -> None:
        if self.abi_version:
            self.build_environment = f"{self.os}-binary-{self.package_type}-{self.abi_version}"
        else:
            self.build_environment = f"{self.os}-binary-{self.package_type}"

    def generate_workflow_file(self, workflow_template: jinja2.Template) -> None:
        output_file_path = GITHUB_DIR / f"workflows/generated-{self.build_environment}-{self.branches}.yml"
        with open(output_file_path, "w") as output_file:
            GENERATED = "generated"  # Note that please keep the variable GENERATED otherwise phabricator will hide the whole file
            output_file.writelines([f"# @{GENERATED} DO NOT EDIT MANUALLY\n"])
            try:
                content = workflow_template.render(asdict(self))
            except Exception as e:
                print(f"Failed on template: {workflow_template}", file=sys.stderr)
                raise e
            output_file.write(content)
            if content[-1] != "\n":
                output_file.write("\n")
        print(output_file_path)

WINDOWS_WORKFLOWS = [
    CIWorkflow(
        arch="windows",
        build_environment="win-vs2019-cpu-py3",
        cuda_version="cpu",
        enable_distributed_test=False,
        test_runner_type=WINDOWS_CPU_TEST_RUNNER,
        num_test_shards=2,
        ciflow_config=CIFlowConfig(
            run_on_canary=True,
            labels={LABEL_CIFLOW_DEFAULT, LABEL_CIFLOW_CPU, LABEL_CIFLOW_WIN}
        ),
    ),
    CIWorkflow(
        arch="windows",
        build_environment="win-vs2019-cuda11.3-py3",
        cuda_version="11.3",
        enable_distributed_test=False,
        test_runner_type=WINDOWS_CUDA_TEST_RUNNER,
        num_test_shards=2,
        enable_force_on_cpu_test=True,
        # TODO: Revert back to default value after https://github.com/pytorch/pytorch/issues/73489 is closed
        timeout_after=270,
        ciflow_config=CIFlowConfig(
            run_on_canary=True,
            labels={LABEL_CIFLOW_DEFAULT, LABEL_CIFLOW_CUDA, LABEL_CIFLOW_WIN}
        ),
    ),
    CIWorkflow(
        arch="windows",
        build_environment="periodic-win-vs2019-cuda11.5-py3",
        cuda_version="11.5",
        enable_distributed_test=False,
        test_runner_type=WINDOWS_CUDA_TEST_RUNNER,
        num_test_shards=2,
        enable_force_on_cpu_test=True,
        is_scheduled="45 4,10,16,22 * * *",
        ciflow_config=CIFlowConfig(
            run_on_canary=True,
            labels={LABEL_CIFLOW_SCHEDULED, LABEL_CIFLOW_CUDA, LABEL_CIFLOW_WIN}
        ),
    ),
]

LINUX_WORKFLOWS = [
    CIWorkflow(
        arch="linux",
        build_environment="linux-xenial-py3.7-gcc5.4",
        docker_image_base=f"{DOCKER_REGISTRY}/pytorch/pytorch-linux-xenial-py3.7-gcc5.4",
        test_runner_type=LINUX_CPU_TEST_RUNNER,
        enable_jit_legacy_test=True,
        enable_backwards_compat_test=True,
        enable_docs_test=True,
        num_test_shards=2,
        ciflow_config=CIFlowConfig(
            run_on_canary=True,
            labels={LABEL_CIFLOW_DEFAULT, LABEL_CIFLOW_LINUX, LABEL_CIFLOW_CPU}
        ),
    ),
    CIWorkflow(
        arch="linux",
        build_environment="linux-docs",
        docker_image_base=f"{DOCKER_REGISTRY}/pytorch/pytorch-linux-xenial-py3.7-gcc5.4",
        test_runner_type=LINUX_CPU_TEST_RUNNER,
        enable_doc_jobs=True,
        exclude_test=True,
        ciflow_config=CIFlowConfig(
            labels={LABEL_CIFLOW_DEFAULT, LABEL_CIFLOW_DOCS, LABEL_CIFLOW_LINUX, LABEL_CIFLOW_CPU}
        ),
    ),
    CIWorkflow(
        arch="linux",
        build_environment="linux-docs-push",
        docker_image_base=f"{DOCKER_REGISTRY}/pytorch/pytorch-linux-xenial-py3.7-gcc5.4",
        test_runner_type=LINUX_CPU_TEST_RUNNER,
        enable_doc_jobs=True,
        exclude_test=True,
        is_scheduled="0 0 * * *",  # run pushes only on a nightly schedule
        # NOTE: This is purposefully left without LABEL_CIFLOW_DOCS so that you can run
        #       docs builds on your PR without the fear of anything pushing
        ciflow_config=CIFlowConfig(
            labels={LABEL_CIFLOW_SCHEDULED, LABEL_CIFLOW_LINUX, LABEL_CIFLOW_CPU}
        ),
    ),
    CIWorkflow(
        arch="linux",
        build_environment="linux-xenial-py3.7-gcc7",
        docker_image_base=f"{DOCKER_REGISTRY}/pytorch/pytorch-linux-xenial-py3.7-gcc7",
        test_runner_type=LINUX_CPU_TEST_RUNNER,
        num_test_shards=2,
        ciflow_config=CIFlowConfig(
            run_on_canary=True,
            labels={LABEL_CIFLOW_DEFAULT, LABEL_CIFLOW_LINUX, LABEL_CIFLOW_CPU}
        ),
    ),
    # ParallelTBB does not have a maintainer and is currently flaky
    # CIWorkflow(
    #    arch="linux",
    #    build_environment="paralleltbb-linux-xenial-py3.6-gcc5.4",
    #    docker_image_base=f"{DOCKER_REGISTRY}/pytorch/pytorch-linux-xenial-py3.6-gcc5.4",
    #    test_runner_type=LINUX_CPU_TEST_RUNNER,
    #    ciflow_config=CIFlowConfig(
    #        labels={LABEL_CIFLOW_LINUX, LABEL_CIFLOW_CPU},
    #    ),
    # ),
    CIWorkflow(
        arch="linux",
        build_environment="parallelnative-linux-xenial-py3.7-gcc5.4",
        docker_image_base=f"{DOCKER_REGISTRY}/pytorch/pytorch-linux-xenial-py3.7-gcc5.4",
        test_runner_type=LINUX_CPU_TEST_RUNNER,
        ciflow_config=CIFlowConfig(
            labels={LABEL_CIFLOW_LINUX, LABEL_CIFLOW_CPU},
        ),
    ),
    # Build PyTorch with BUILD_CAFFE2=ON
    CIWorkflow(
        arch="linux",
        build_environment="caffe2-linux-xenial-py3.7-gcc5.4",
        docker_image_base=f"{DOCKER_REGISTRY}/pytorch/pytorch-linux-xenial-py3.7-gcc5.4",
        test_runner_type=LINUX_CPU_TEST_RUNNER,
        exclude_test=True,
        ciflow_config=CIFlowConfig(
            labels={LABEL_CIFLOW_LINUX, LABEL_CIFLOW_CPU},
        ),
    ),
    CIWorkflow(
        arch="linux",
        build_environment="linux-xenial-py3-clang5-mobile-build",
        docker_image_base=f"{DOCKER_REGISTRY}/pytorch/pytorch-linux-xenial-py3-clang5-asan",
        test_runner_type=LINUX_CPU_TEST_RUNNER,
        build_generates_artifacts=False,
        exclude_test=True,
        ciflow_config=CIFlowConfig(
            labels={LABEL_CIFLOW_LINUX, LABEL_CIFLOW_MOBILE, LABEL_CIFLOW_DEFAULT},
        ),
    ),
    CIWorkflow(
        arch="linux",
        build_environment="deploy-linux-xenial-cuda11.3-py3.7-gcc7",
        docker_image_base=f"{DOCKER_REGISTRY}/pytorch/pytorch-linux-xenial-cuda11.3-cudnn8-py3-gcc7",
        test_runner_type=LINUX_CUDA_TEST_RUNNER,
        ciflow_config=CIFlowConfig(
            labels={LABEL_CIFLOW_LINUX, LABEL_CIFLOW_CUDA, LABEL_CIFLOW_DEFAULT},
        ),
        enable_default_test=False,
        enable_distributed_test=False,
        enable_deploy_test=True,
    ),
    CIWorkflow(
        arch="linux",
        build_environment="linux-xenial-py3-clang5-mobile-custom-build-static",
        docker_image_base=f"{DOCKER_REGISTRY}/pytorch/pytorch-linux-xenial-py3-clang5-android-ndk-r19c",
        test_runner_type=LINUX_CPU_TEST_RUNNER,
        build_generates_artifacts=False,
        exclude_test=True,
        ciflow_config=CIFlowConfig(
            labels={LABEL_CIFLOW_LINUX, LABEL_CIFLOW_MOBILE, LABEL_CIFLOW_DEFAULT},
        ),
    ),
    CIWorkflow(
        arch="linux",
        build_environment="linux-xenial-py3.7-gcc5.4-mobile-lightweight-dispatch-build",
        docker_image_base=f"{DOCKER_REGISTRY}/pytorch/pytorch-linux-xenial-py3.7-gcc5.4",
        test_runner_type=LINUX_CPU_TEST_RUNNER,
        build_generates_artifacts=False,
        exclude_test=True,
        ciflow_config=CIFlowConfig(
            labels={LABEL_CIFLOW_LINUX, LABEL_CIFLOW_MOBILE, LABEL_CIFLOW_DEFAULT, LABEL_CIFLOW_LIBTORCH, LABEL_CIFLOW_CPU},
        ),
    ),
    CIWorkflow(
        arch="linux",
        build_environment="linux-xenial-py3.7-clang7-asan",
        docker_image_base=f"{DOCKER_REGISTRY}/pytorch/pytorch-linux-xenial-py3-clang7-asan",
        test_runner_type=LINUX_CPU_TEST_RUNNER,
        num_test_shards=3,
        timeout_after=300,
        enable_distributed_test=False,
        ciflow_config=CIFlowConfig(
            labels={LABEL_CIFLOW_DEFAULT, LABEL_CIFLOW_LINUX, LABEL_CIFLOW_SANITIZERS, LABEL_CIFLOW_CPU},
        ),
    ),
    CIWorkflow(
        arch="linux",
        build_environment="linux-xenial-py3.7-clang7-onnx",
        docker_image_base=f"{DOCKER_REGISTRY}/pytorch/pytorch-linux-xenial-py3-clang7-onnx",
        test_runner_type=LINUX_CPU_TEST_RUNNER,
        num_test_shards=2,
        enable_distributed_test=False,
        ciflow_config=CIFlowConfig(
            labels={LABEL_CIFLOW_DEFAULT, LABEL_CIFLOW_LINUX, LABEL_CIFLOW_ONNX, LABEL_CIFLOW_CPU},
        ),
    ),
    CIWorkflow(
        arch="linux",
        build_environment="linux-bionic-cuda10.2-py3.9-gcc7",
        docker_image_base=f"{DOCKER_REGISTRY}/pytorch/pytorch-linux-bionic-cuda10.2-cudnn7-py3.9-gcc7",
        test_runner_type=LINUX_CUDA_TEST_RUNNER,
        enable_jit_legacy_test=True,
        enable_multigpu_test=True,
        enable_nogpu_no_avx_test=True,
        enable_nogpu_no_avx2_test=True,
        enable_slow_test=True,
        num_test_shards=2,
        ciflow_config=CIFlowConfig(
            run_on_canary=True,
            labels={LABEL_CIFLOW_SLOW, LABEL_CIFLOW_LINUX, LABEL_CIFLOW_CUDA}
        ),
    ),
    CIWorkflow(
        arch="linux",
        build_environment="libtorch-linux-xenial-cuda10.2-py3.7-gcc7",
        docker_image_base=f"{DOCKER_REGISTRY}/pytorch/pytorch-linux-xenial-cuda10.2-cudnn7-py3-gcc7",
        test_runner_type=LINUX_CUDA_TEST_RUNNER,
        build_generates_artifacts=False,
        exclude_test=True,
        ciflow_config=CIFlowConfig(
            labels=set([LABEL_CIFLOW_LIBTORCH, LABEL_CIFLOW_LINUX, LABEL_CIFLOW_CUDA]),
        ),
    ),
    CIWorkflow(
        arch="linux",
        build_environment="periodic-linux-bionic-cuda11.5-py3.7-gcc7",
        docker_image_base=f"{DOCKER_REGISTRY}/pytorch/pytorch-linux-bionic-cuda11.5-cudnn8-py3-gcc7",
        test_runner_type=LINUX_CUDA_TEST_RUNNER,
        num_test_shards=2,
        is_scheduled="45 4,10,16,22 * * *",
        ciflow_config=CIFlowConfig(
            labels=set([LABEL_CIFLOW_SCHEDULED, LABEL_CIFLOW_LINUX, LABEL_CIFLOW_CUDA]),
        ),
    ),
    CIWorkflow(
        arch="linux",
        build_environment="periodic-libtorch-linux-bionic-cuda11.5-py3.7-gcc7",
        docker_image_base=f"{DOCKER_REGISTRY}/pytorch/pytorch-linux-bionic-cuda11.5-cudnn8-py3-gcc7",
        test_runner_type=LINUX_CUDA_TEST_RUNNER,
        build_generates_artifacts=False,
        is_scheduled="45 4,10,16,22 * * *",
        exclude_test=True,
        ciflow_config=CIFlowConfig(
            labels=set([LABEL_CIFLOW_SCHEDULED, LABEL_CIFLOW_LIBTORCH, LABEL_CIFLOW_LINUX, LABEL_CIFLOW_CUDA]),
        ),
    ),
    CIWorkflow(
        arch="linux",
        build_environment="periodic-linux-bionic-cuda11.6-py3.7-gcc7",
        docker_image_base=f"{DOCKER_REGISTRY}/pytorch/pytorch-linux-bionic-cuda11.6-cudnn8-py3-gcc7",
        test_runner_type=LINUX_CUDA_TEST_RUNNER,
        num_test_shards=2,
        is_scheduled="45 4,10,16,22 * * *",
        ciflow_config=CIFlowConfig(
            labels=set([LABEL_CIFLOW_SCHEDULED, LABEL_CIFLOW_LINUX, LABEL_CIFLOW_CUDA]),
        ),
    ),
    CIWorkflow(
        arch="linux",
        build_environment="periodic-libtorch-linux-bionic-cuda11.6-py3.7-gcc7",
        docker_image_base=f"{DOCKER_REGISTRY}/pytorch/pytorch-linux-bionic-cuda11.6-cudnn8-py3-gcc7",
        test_runner_type=LINUX_CUDA_TEST_RUNNER,
        build_generates_artifacts=False,
        is_scheduled="45 4,10,16,22 * * *",
        exclude_test=True,
        ciflow_config=CIFlowConfig(
            labels=set([LABEL_CIFLOW_SCHEDULED, LABEL_CIFLOW_LIBTORCH, LABEL_CIFLOW_LINUX, LABEL_CIFLOW_CUDA]),
        ),
    ),
    CIWorkflow(
        arch="linux",
        build_environment="linux-xenial-cuda11.3-py3.7-gcc7",
        docker_image_base=f"{DOCKER_REGISTRY}/pytorch/pytorch-linux-xenial-cuda11.3-cudnn8-py3-gcc7",
        test_runner_type=LINUX_CUDA_TEST_RUNNER,
        num_test_shards=2,
        ciflow_config=CIFlowConfig(
            labels=set([LABEL_CIFLOW_DEFAULT, LABEL_CIFLOW_LINUX, LABEL_CIFLOW_CUDA]),
        ),
    ),
    # no-ops builds test USE_PER_OPERATOR_HEADERS=0 where ATen/ops is not generated
    CIWorkflow(
        arch="linux",
        build_environment="linux-xenial-cuda11.3-py3.7-gcc7-no-ops",
        docker_image_base=f"{DOCKER_REGISTRY}/pytorch/pytorch-linux-xenial-cuda11.3-cudnn8-py3-gcc7",
        test_runner_type=LINUX_CUDA_TEST_RUNNER,
        exclude_test=True,
        ciflow_config=CIFlowConfig(
            labels=set([LABEL_CIFLOW_LINUX, LABEL_CIFLOW_CUDA]),
        ),
    ),
    CIWorkflow(
        arch="linux",
        build_environment="linux-xenial-py3.7-gcc7-no-ops",
        docker_image_base=f"{DOCKER_REGISTRY}/pytorch/pytorch-linux-xenial-py3.7-gcc7",
        test_runner_type=LINUX_CPU_TEST_RUNNER,
        exclude_test=True,
        ciflow_config=CIFlowConfig(
            labels=set([LABEL_CIFLOW_DEFAULT, LABEL_CIFLOW_LINUX, LABEL_CIFLOW_CPU]),
        ),
    ),
    CIWorkflow(
        arch="linux",
        build_environment="linux-bionic-rocm5.0-py3.7",
        docker_image_base=f"{DOCKER_REGISTRY}/pytorch/pytorch-linux-bionic-rocm5.0-py3.7",
        test_runner_type=LINUX_ROCM_TEST_RUNNER,
        num_test_shards=2,
        enable_distributed_test=False,
        ciflow_config=CIFlowConfig(
            labels=set([LABEL_CIFLOW_DEFAULT, LABEL_CIFLOW_LINUX, LABEL_CIFLOW_ROCM]),
        ),
    ),
    CIWorkflow(
        arch="linux",
        build_environment="linux-bionic-rocm5.0-py3.7-distributed",
        docker_image_base=f"{DOCKER_REGISTRY}/pytorch/pytorch-linux-bionic-rocm5.0-py3.7",
        test_runner_type=LINUX_ROCM_TEST_RUNNER,
        enable_default_test=False,
        ciflow_config=CIFlowConfig(
            labels=set([LABEL_CIFLOW_LINUX, LABEL_CIFLOW_ROCM]),
        ),
    ),
    CIWorkflow(
        arch="linux",
        build_environment="libtorch-linux-xenial-cuda11.3-py3.7-gcc7",
        docker_image_base=f"{DOCKER_REGISTRY}/pytorch/pytorch-linux-xenial-cuda11.3-cudnn8-py3-gcc7",
        test_runner_type=LINUX_CUDA_TEST_RUNNER,
        build_generates_artifacts=False,
        exclude_test=True,
        ciflow_config=CIFlowConfig(
            labels=set([LABEL_CIFLOW_LIBTORCH, LABEL_CIFLOW_LINUX, LABEL_CIFLOW_CUDA]),
        ),
    ),
    CIWorkflow(
        arch="linux",
        build_environment="periodic-linux-xenial-cuda11.3-py3.7-gcc7-debug",
        docker_image_base=f"{DOCKER_REGISTRY}/pytorch/pytorch-linux-xenial-cuda11.3-cudnn8-py3-gcc7",
        test_runner_type=LINUX_CUDA_TEST_RUNNER,
        num_test_shards=2,
        build_with_debug=True,
        is_scheduled="45 0,4,8,12,16,20 * * *",
        ciflow_config=CIFlowConfig(
            labels={LABEL_CIFLOW_SCHEDULED, LABEL_CIFLOW_LINUX, LABEL_CIFLOW_CUDA}
        ),
    ),
    CIWorkflow(
        arch="linux",
        build_environment="linux-bionic-py3.7-clang9",
        docker_image_base=f"{DOCKER_REGISTRY}/pytorch/pytorch-linux-bionic-py3.7-clang9",
        test_runner_type=LINUX_CPU_TEST_RUNNER,
        num_test_shards=2,
        enable_distributed_test=False,
        enable_noarch_test=True,
        ciflow_config=CIFlowConfig(
            labels={LABEL_CIFLOW_DEFAULT, LABEL_CIFLOW_LINUX, LABEL_CIFLOW_CPU, LABEL_CIFLOW_NOARCH},
        ),
    ),
    CIWorkflow(
        arch="linux",
        build_environment="linux-bionic-py3.7-clang9-slow",
        docker_image_base=f"{DOCKER_REGISTRY}/pytorch/pytorch-linux-bionic-py3.7-clang9",
        test_runner_type=LINUX_CPU_TEST_RUNNER,
        num_test_shards=2,
        enable_default_test=False,
        enable_distributed_test=False,
        enable_slow_test=True,
        ciflow_config=CIFlowConfig(
            labels={LABEL_CIFLOW_SLOW, LABEL_CIFLOW_LINUX, LABEL_CIFLOW_CPU},
        ),
    ),
    CIWorkflow(
        arch="linux",
        build_environment="linux-vulkan-bionic-py3.7-clang9",
        docker_image_base=f"{DOCKER_REGISTRY}/pytorch/pytorch-linux-bionic-py3.7-clang9",
        test_runner_type=LINUX_CPU_TEST_RUNNER,
        num_test_shards=1,
        enable_distributed_test=False,
        ciflow_config=CIFlowConfig(
            labels={LABEL_CIFLOW_DEFAULT, LABEL_CIFLOW_LINUX, LABEL_CIFLOW_CPU, LABEL_CIFLOW_VULKAN},
        ),
    ),
    CIWorkflow(
        arch="linux",
        build_environment="periodic-linux-xenial-cuda10.2-py3-gcc7-slow-gradcheck",
        docker_image_base=f"{DOCKER_REGISTRY}/pytorch/pytorch-linux-xenial-cuda10.2-cudnn7-py3-gcc7",
        test_runner_type=LINUX_CUDA_TEST_RUNNER,
        num_test_shards=2,
        enable_distributed_test=False,
        timeout_after=360,
        # Only run this on master 4 times per day since it does take a while
        is_scheduled="0 */4 * * *",
        ciflow_config=CIFlowConfig(
            labels={LABEL_CIFLOW_LINUX, LABEL_CIFLOW_CUDA, LABEL_CIFLOW_SLOW_GRADCHECK, LABEL_CIFLOW_SLOW, LABEL_CIFLOW_SCHEDULED},
        ),
    ),
]

XLA_WORKFLOWS = [
    CIWorkflow(
        arch="linux",
        build_environment="pytorch-xla-linux-bionic-py3.7-clang8",
        docker_image_base=f"{DOCKER_REGISTRY}/pytorch/xla_base",
        test_runner_type=LINUX_CPU_TEST_RUNNER,
        enable_distributed_test=False,
        enable_xla_test=True,
        enable_default_test=False,
        on_pull_request=True,
        ciflow_config=CIFlowConfig(
            labels={LABEL_CIFLOW_DEFAULT, LABEL_CIFLOW_LINUX, LABEL_CIFLOW_CPU, LABEL_CIFLOW_XLA},
        ),
    ),

]

ANDROID_SHORT_WORKFLOWS = [
    CIWorkflow(
        arch="linux",
        build_environment="pytorch-linux-xenial-py3-clang5-android-ndk-r19c-gradle-custom-build-single",
        docker_image_base=f"{DOCKER_REGISTRY}/pytorch/pytorch-linux-xenial-py3-clang5-android-ndk-r19c",
        test_runner_type=LINUX_CPU_TEST_RUNNER,
        exclude_test=True,
        ciflow_config=CIFlowConfig(
            labels={LABEL_CIFLOW_LINUX, LABEL_CIFLOW_CPU, LABEL_CIFLOW_ANDROID, LABEL_CIFLOW_DEFAULT},
        ),
    ),
    CIWorkflow(
        arch="linux",
        build_environment="pytorch-linux-xenial-py3-clang5-android-ndk-r19c-gradle-custom-build-single-full-jit",
        docker_image_base=f"{DOCKER_REGISTRY}/pytorch/pytorch-linux-xenial-py3-clang5-android-ndk-r19c",
        test_runner_type=LINUX_CPU_TEST_RUNNER,
        exclude_test=True,
        ciflow_config=CIFlowConfig(
            labels={LABEL_CIFLOW_LINUX, LABEL_CIFLOW_CPU, LABEL_CIFLOW_ANDROID, LABEL_CIFLOW_DEFAULT},
        ),
    ),
]

ANDROID_WORKFLOWS = [
    CIWorkflow(
        arch="linux",
        build_environment="pytorch-linux-xenial-py3-clang5-android-ndk-r19c-build",
        docker_image_base=f"{DOCKER_REGISTRY}/pytorch/pytorch-linux-xenial-py3-clang5-android-ndk-r19c",
        branches=['master', 'main', 'nightly', 'release/*'],
        test_runner_type=LINUX_CPU_TEST_RUNNER,
        exclude_test=True,
        ciflow_config=CIFlowConfig(
            labels={LABEL_CIFLOW_LINUX, LABEL_CIFLOW_CPU, LABEL_CIFLOW_ANDROID},
        ),
    ),
]

BAZEL_WORKFLOWS = [
    CIWorkflow(
        arch="linux",
        build_environment="linux-xenial-cuda11.3-py3.7-gcc7-bazel-test",
        docker_image_base=f"{DOCKER_REGISTRY}/pytorch/pytorch-linux-xenial-cuda11.3-cudnn8-py3-gcc7",
        test_runner_type=LINUX_CPU_TEST_RUNNER,
        ciflow_config=CIFlowConfig(
            labels={LABEL_CIFLOW_DEFAULT, LABEL_CIFLOW_BAZEL, LABEL_CIFLOW_CPU, LABEL_CIFLOW_LINUX},
        ),
    ),
]

IOS_WORKFLOWS = [
    CIWorkflow(
        arch="macos",
        build_environment="ios-12-5-1-arm64",
        ios_arch="arm64",
        ios_platform="OS",
        test_runner_type=MACOS_TEST_RUNNER_10_15,
        is_scheduled="45 4,10,16,22 * * *",
        exclude_test=True,
        ciflow_config=CIFlowConfig(
            labels={LABEL_CIFLOW_SCHEDULED, LABEL_CIFLOW_IOS, LABEL_CIFLOW_MACOS},
        ),
    ),
    CIWorkflow(
        arch="macos",
        build_environment="ios-12-5-1-arm64-coreml",
        ios_arch="arm64",
        ios_platform="OS",
        test_runner_type=MACOS_TEST_RUNNER_10_15,
        is_scheduled="45 4,10,16,22 * * *",
        exclude_test=True,
        ciflow_config=CIFlowConfig(
            labels={LABEL_CIFLOW_SCHEDULED, LABEL_CIFLOW_IOS, LABEL_CIFLOW_MACOS},
        ),
    ),
    CIWorkflow(
        arch="macos",
        build_environment="ios-12-5-1-arm64-custom-ops",
        ios_arch="arm64",
        ios_platform="OS",
        test_runner_type=MACOS_TEST_RUNNER_10_15,
        is_scheduled="45 4,10,16,22 * * *",
        exclude_test=True,
        ciflow_config=CIFlowConfig(
            labels={LABEL_CIFLOW_SCHEDULED, LABEL_CIFLOW_IOS, LABEL_CIFLOW_MACOS},
        ),
    ),
    CIWorkflow(
        arch="macos",
        build_environment="ios-12-5-1-arm64-metal",
        ios_arch="arm64",
        ios_platform="OS",
        test_runner_type=MACOS_TEST_RUNNER_10_15,
        is_scheduled="45 4,10,16,22 * * *",
        exclude_test=True,
        ciflow_config=CIFlowConfig(
            labels={LABEL_CIFLOW_SCHEDULED, LABEL_CIFLOW_IOS, LABEL_CIFLOW_MACOS},
        ),
    ),
    CIWorkflow(
        arch="macos",
        build_environment="ios-12-5-1-x86-64",
        ios_arch="x86_64",
        ios_platform="SIMULATOR",
        test_runner_type=MACOS_TEST_RUNNER_10_15,
        exclude_test=True,
        ciflow_config=CIFlowConfig(
            labels={LABEL_CIFLOW_IOS, LABEL_CIFLOW_MACOS},
        ),
    ),
    CIWorkflow(
        arch="macos",
        build_environment="ios-12-5-1-x86-64-coreml",
        ios_arch="x86_64",
        ios_platform="SIMULATOR",
        test_runner_type=MACOS_TEST_RUNNER_10_15,
        exclude_test=True,
        ciflow_config=CIFlowConfig(
            labels={LABEL_CIFLOW_IOS, LABEL_CIFLOW_MACOS},
        ),
    ),
]

MACOS_WORKFLOWS = [
    # Distributed tests are still run on MacOS, but part of regular shards
    CIWorkflow(
        arch="macos",
        build_environment="macos-11-py3-x86-64",
        xcode_version="12.4",
        test_runner_type=MACOS_TEST_RUNNER_11,
        num_test_shards=2,
        enable_distributed_test=False,
        ciflow_config=CIFlowConfig(
            labels={LABEL_CIFLOW_MACOS},
        ),
    ),
    CIWorkflow(
        arch="macos",
        build_environment="macos-10-15-py3-lite-interpreter-x86-64",
        xcode_version="12",
        test_runner_type=MACOS_TEST_RUNNER_10_15,
        exclude_test=True,
        build_generates_artifacts=False,
        ciflow_config=CIFlowConfig(
            labels={LABEL_CIFLOW_MACOS},
        ),
    ),
    CIWorkflow(
        arch="macos",
        build_environment="macos-10-15-py3-arm64",
        test_runner_type=MACOS_TEST_RUNNER_10_15,
        exclude_test=True,
        ciflow_config=CIFlowConfig(
            labels={LABEL_CIFLOW_MACOS},
        ),
    ),
]

DOCKER_IMAGES = {
    f"{DOCKER_REGISTRY}/pytorch/pytorch-linux-bionic-rocm4.5-py3.7",               # for rocm
    f"{DOCKER_REGISTRY}/pytorch/pytorch-linux-bionic-rocm5.0-py3.7",                 # for rocm
}

DOCKER_IMAGES.update({
    workflow.docker_image_base
    for workflow in [*LINUX_WORKFLOWS, *BAZEL_WORKFLOWS, *ANDROID_WORKFLOWS]
    if workflow.docker_image_base
})

DOCKER_WORKFLOWS = [
    DockerWorkflow(
        build_environment="docker-builds",
        docker_images=sorted(DOCKER_IMAGES),
        # Run every Wednesday at 3:01am to ensure they can build
        is_scheduled="1 3 * * 3",
    ),
]

class OperatingSystem:
    LINUX = "linux"
    WINDOWS = "windows"
    MACOS = "macos"
    MACOS_ARM64 = "macos-arm64"

LINUX_BINARY_BUILD_WORFKLOWS = [
    BinaryBuildWorkflow(
        os=OperatingSystem.LINUX,
        package_type="manywheel",
        build_configs=generate_binary_build_matrix.generate_wheels_matrix(OperatingSystem.LINUX),
        ciflow_config=CIFlowConfig(
            labels={LABEL_CIFLOW_DEFAULT, LABEL_CIFLOW_BINARIES, LABEL_CIFLOW_BINARIES_WHEEL},
            isolated_workflow=True,
        ),
    ),
    BinaryBuildWorkflow(
        os=OperatingSystem.LINUX,
        package_type="conda",
        build_configs=generate_binary_build_matrix.generate_conda_matrix(OperatingSystem.LINUX),
        ciflow_config=CIFlowConfig(
            labels={LABEL_CIFLOW_DEFAULT, LABEL_CIFLOW_BINARIES, LABEL_CIFLOW_BINARIES_CONDA},
            isolated_workflow=True,
        ),
    ),
    BinaryBuildWorkflow(
        os=OperatingSystem.LINUX,
        package_type="libtorch",
        abi_version=generate_binary_build_matrix.CXX11_ABI,
        build_configs=generate_binary_build_matrix.generate_libtorch_matrix(
            OperatingSystem.LINUX, generate_binary_build_matrix.CXX11_ABI
        ),
        ciflow_config=CIFlowConfig(
            labels={LABEL_CIFLOW_DEFAULT, LABEL_CIFLOW_BINARIES, LABEL_CIFLOW_BINARIES_LIBTORCH},
            isolated_workflow=True,
        ),
    ),
    BinaryBuildWorkflow(
        os=OperatingSystem.LINUX,
        package_type="libtorch",
        abi_version=generate_binary_build_matrix.PRE_CXX11_ABI,
        build_configs=generate_binary_build_matrix.generate_libtorch_matrix(
            OperatingSystem.LINUX, generate_binary_build_matrix.PRE_CXX11_ABI
        ),
        ciflow_config=CIFlowConfig(
            labels={LABEL_CIFLOW_DEFAULT, LABEL_CIFLOW_BINARIES, LABEL_CIFLOW_BINARIES_LIBTORCH},
            isolated_workflow=True,
        ),
    ),
]

LINUX_BINARY_SMOKE_WORKFLOWS = [
    BinaryBuildWorkflow(
        os=OperatingSystem.LINUX,
        package_type="manywheel",
        build_configs=generate_binary_build_matrix.generate_wheels_matrix(
            OperatingSystem.LINUX,
            arches=["10.2"],
            python_versions=["3.7"]),
        branches="master",
    ),
    BinaryBuildWorkflow(
        os=OperatingSystem.LINUX,
        package_type="libtorch",
        abi_version=generate_binary_build_matrix.CXX11_ABI,
        build_configs=generate_binary_build_matrix.generate_libtorch_matrix(
            OperatingSystem.LINUX, generate_binary_build_matrix.CXX11_ABI,
            arches=["cpu"],
            libtorch_variants=["shared-with-deps"],
        ),
        branches="master",
    ),
    BinaryBuildWorkflow(
        os=OperatingSystem.LINUX,
        package_type="libtorch",
        abi_version=generate_binary_build_matrix.PRE_CXX11_ABI,
        build_configs=generate_binary_build_matrix.generate_libtorch_matrix(
            OperatingSystem.LINUX, generate_binary_build_matrix.CXX11_ABI,
            arches=["cpu"],
            libtorch_variants=["shared-with-deps"],
        ),
        branches="master",
    ),
]

WINDOWS_BINARY_BUILD_WORKFLOWS = [
    BinaryBuildWorkflow(
        os=OperatingSystem.WINDOWS,
        package_type="wheel",
        build_configs=generate_binary_build_matrix.generate_wheels_matrix(OperatingSystem.WINDOWS),
        ciflow_config=CIFlowConfig(
            labels={LABEL_CIFLOW_DEFAULT, LABEL_CIFLOW_BINARIES, LABEL_CIFLOW_BINARIES_WHEEL},
            isolated_workflow=True,
        ),
    ),
    BinaryBuildWorkflow(
        os=OperatingSystem.WINDOWS,
        package_type="conda",
        build_configs=generate_binary_build_matrix.generate_conda_matrix(OperatingSystem.WINDOWS),
        ciflow_config=CIFlowConfig(
            labels={LABEL_CIFLOW_DEFAULT, LABEL_CIFLOW_BINARIES, LABEL_CIFLOW_BINARIES_CONDA},
            isolated_workflow=True,
        ),
    ),
    BinaryBuildWorkflow(
        os=OperatingSystem.WINDOWS,
        package_type="libtorch",
        abi_version=generate_binary_build_matrix.RELEASE,
        build_configs=generate_binary_build_matrix.generate_libtorch_matrix(
            OperatingSystem.WINDOWS, generate_binary_build_matrix.RELEASE
        ),
        ciflow_config=CIFlowConfig(
            labels={LABEL_CIFLOW_DEFAULT, LABEL_CIFLOW_BINARIES, LABEL_CIFLOW_BINARIES_LIBTORCH},
            isolated_workflow=True,
        ),
    ),
    BinaryBuildWorkflow(
        os=OperatingSystem.WINDOWS,
        package_type="libtorch",
        abi_version=generate_binary_build_matrix.DEBUG,
        build_configs=generate_binary_build_matrix.generate_libtorch_matrix(
            OperatingSystem.WINDOWS, generate_binary_build_matrix.DEBUG
        ),
        ciflow_config=CIFlowConfig(
            labels={LABEL_CIFLOW_DEFAULT, LABEL_CIFLOW_BINARIES, LABEL_CIFLOW_BINARIES_LIBTORCH},
            isolated_workflow=True,
        ),
    ),
]
WINDOWS_BINARY_SMOKE_WORKFLOWS = [
    BinaryBuildWorkflow(
        os=OperatingSystem.WINDOWS,
        package_type="wheel",
        build_configs=generate_binary_build_matrix.generate_wheels_matrix(
            OperatingSystem.WINDOWS,
            arches=["11.3"],
            python_versions=["3.7"]),
        branches="master",
    ),
    BinaryBuildWorkflow(
        os=OperatingSystem.WINDOWS,
        package_type="libtorch",
        abi_version=generate_binary_build_matrix.RELEASE,
        build_configs=generate_binary_build_matrix.generate_libtorch_matrix(
            OperatingSystem.WINDOWS, generate_binary_build_matrix.RELEASE,
            arches=["cpu"],
            libtorch_variants=["shared-with-deps"],
        ),
        branches="master",
    ),
    BinaryBuildWorkflow(
        os=OperatingSystem.WINDOWS,
        package_type="libtorch",
        abi_version=generate_binary_build_matrix.DEBUG,
        build_configs=generate_binary_build_matrix.generate_libtorch_matrix(
            OperatingSystem.WINDOWS, generate_binary_build_matrix.DEBUG,
            arches=["cpu"],
            libtorch_variants=["shared-with-deps"],
        ),
        branches="master",
    ),
]

MACOS_BINARY_BUILD_WORKFLOWS = [
    BinaryBuildWorkflow(
        os=OperatingSystem.MACOS,
        package_type="wheel",
        build_configs=generate_binary_build_matrix.generate_wheels_matrix(OperatingSystem.MACOS),
        ciflow_config=CIFlowConfig(
            labels={LABEL_CIFLOW_DEFAULT, LABEL_CIFLOW_BINARIES, LABEL_CIFLOW_BINARIES_WHEEL},
            isolated_workflow=True,
        ),
    ),
    BinaryBuildWorkflow(
        os=OperatingSystem.MACOS,
        package_type="conda",
        build_configs=generate_binary_build_matrix.generate_conda_matrix(OperatingSystem.MACOS),
        ciflow_config=CIFlowConfig(
            labels={LABEL_CIFLOW_DEFAULT, LABEL_CIFLOW_BINARIES, LABEL_CIFLOW_BINARIES_CONDA},
            isolated_workflow=True,
        ),
    ),
    BinaryBuildWorkflow(
        os=OperatingSystem.MACOS,
        package_type="libtorch",
        abi_version=generate_binary_build_matrix.CXX11_ABI,
        build_configs=generate_binary_build_matrix.generate_libtorch_matrix(
            OperatingSystem.MACOS, generate_binary_build_matrix.CXX11_ABI
        ),
        ciflow_config=CIFlowConfig(
            labels={LABEL_CIFLOW_DEFAULT, LABEL_CIFLOW_BINARIES, LABEL_CIFLOW_BINARIES_LIBTORCH},
            isolated_workflow=True,
        ),
    ),
    BinaryBuildWorkflow(
        os=OperatingSystem.MACOS,
        package_type="libtorch",
        abi_version=generate_binary_build_matrix.PRE_CXX11_ABI,
        build_configs=generate_binary_build_matrix.generate_libtorch_matrix(
            OperatingSystem.MACOS, generate_binary_build_matrix.PRE_CXX11_ABI
        ),
        ciflow_config=CIFlowConfig(
            labels={LABEL_CIFLOW_DEFAULT, LABEL_CIFLOW_BINARIES, LABEL_CIFLOW_BINARIES_LIBTORCH},
            isolated_workflow=True,
        ),
    ),
    BinaryBuildWorkflow(
        os=OperatingSystem.MACOS_ARM64,
        package_type="wheel",
        build_configs=generate_binary_build_matrix.generate_wheels_matrix(OperatingSystem.MACOS),
        cross_compile_arm64=True,
        ciflow_config=CIFlowConfig(
            labels={LABEL_CIFLOW_DEFAULT, LABEL_CIFLOW_BINARIES, LABEL_CIFLOW_BINARIES_WHEEL},
            isolated_workflow=True,
        ),
    ),
    BinaryBuildWorkflow(
        os=OperatingSystem.MACOS_ARM64,
        package_type="conda",
        cross_compile_arm64=True,
        build_configs=generate_binary_build_matrix.generate_conda_matrix(OperatingSystem.MACOS_ARM64),
        ciflow_config=CIFlowConfig(
            labels={LABEL_CIFLOW_DEFAULT, LABEL_CIFLOW_BINARIES, LABEL_CIFLOW_BINARIES_CONDA},
            isolated_workflow=True,
        ),
    ),
]

def main() -> None:
    jinja_env = jinja2.Environment(
        variable_start_string="!{{",
        loader=jinja2.FileSystemLoader(str(GITHUB_DIR.joinpath("templates"))),
        undefined=jinja2.StrictUndefined,
    )

    # not ported yet
    # template_and_workflows = [
    #     (jinja_env.get_template("linux_binary_build_workflow.yml.j2"), LINUX_BINARY_BUILD_WORFKLOWS),
    #     (jinja_env.get_template("linux_binary_build_workflow.yml.j2"), LINUX_BINARY_SMOKE_WORKFLOWS),
    #     (jinja_env.get_template("windows_binary_build_workflow.yml.j2"), WINDOWS_BINARY_BUILD_WORKFLOWS),
    #     (jinja_env.get_template("windows_binary_build_workflow.yml.j2"), WINDOWS_BINARY_SMOKE_WORKFLOWS),
    #     (jinja_env.get_template("macos_binary_build_workflow.yml.j2"), MACOS_BINARY_BUILD_WORKFLOWS),
    # ]
    # Delete the existing generated files first, this should align with .gitattributes file description.
    existing_workflows = GITHUB_DIR.glob("workflows/generated-*")
    for w in existing_workflows:
        try:
            os.remove(w)
        except Exception as e:
            print(f"Error occurred when deleting file {w}: {e}")

    #ciflow_ruleset = CIFlowRuleset()
    # for template, workflows in template_and_workflows:
    #     # added Iterable check to appease the mypy gods
    #     if not isinstance(workflows, Iterable):
    #         raise Exception(f"How is workflows not iterable? {workflows}")
    #     for workflow in workflows:
    #         workflow.generate_workflow_file(workflow_template=template)
    #         ciflow_ruleset.add_label_rule(workflow.ciflow_config.labels, workflow.build_environment)
    #ciflow_ruleset.generate_json()

    # check ported workflows for correctness
    # ported_workflows = LINUX_WORKFLOWS + \
    #     XLA_WORKFLOWS + \
    #     WINDOWS_WORKFLOWS + \
    #     BAZEL_WORKFLOWS + \
    #     IOS_WORKFLOWS + \
    #     MACOS_WORKFLOWS + \
    #     ANDROID_WORKFLOWS + \
    #     ANDROID_SHORT_WORKFLOWS

    #ciflow_ruleset = CIFlowRuleset()
    # for workflow in ported_workflows:  # type: ignore[assignment]
    #     ciflow_ruleset.add_label_rule(workflow.ciflow_config.labels, workflow.build_environment)


    # check new pull workflow matches ciflow/default
<<<<<<< HEAD
    # with open(f"{GITHUB_DIR}/workflows/pull.yml") as f:
    #     y = yaml.load(f, Loader=Loader)
    # new_pull = set([i["name"] for i in y["jobs"].values()])

    # # binary builds are erroneously marked as ciflow/default
    # old_pull_ex_binary = set([i for i in ciflow_ruleset.label_rules[LABEL_CIFLOW_DEFAULT] if "binary" not in i])
    # print(new_pull - old_pull_ex_binary)
    # print(old_pull_ex_binary - new_pull)
    # assert new_pull == old_pull_ex_binary

    # # check new trunk workflow matches ciflow/trunk
    # with open(f"{GITHUB_DIR}/workflows/trunk.yml") as f:
    #     y = yaml.load(f, Loader=Loader)
    # new_trunk = set([i["name"] for i in y["jobs"].values()])
    # old_trunk = ciflow_ruleset.label_rules[LABEL_CIFLOW_TRUNK] - ciflow_ruleset.label_rules[LABEL_CIFLOW_DEFAULT]

    # # docker builds are erroneously marked ciflow/trunk
    # old_trunk = old_trunk - {"docker-builds"}
    # assert new_trunk == old_trunk

    # with open(f"{GITHUB_DIR}/workflows/periodic.yml") as f:
    #     y = yaml.load(f, Loader=Loader)
    # new_periodic = set([i["name"] for i in y["jobs"].values()])
    # old_periodic_l = list(ciflow_ruleset.label_rules[LABEL_CIFLOW_SCHEDULED])

    # # strip "periodic-" from beginning, since we removed those as part of migration.
    # for i, job in enumerate(old_periodic_l):
    #     if job.startswith("periodic-"):
    #         old_periodic_l[i] = job[len("periodic-"):]
    # old_periodic = set(old_periodic_l)
    # # this is moved to nightly
    # old_periodic = old_periodic - {"linux-docs-push"}
=======
    with open(f"{GITHUB_DIR}/workflows/pull.yml") as f:
        y = yaml.load(f, Loader=Loader)
    new_pull = set([i["name"] for i in y["jobs"].values()])

    # binary builds are erroneously marked as ciflow/default
    old_pull_ex_binary = set([i for i in ciflow_ruleset.label_rules[LABEL_CIFLOW_DEFAULT] if "binary" not in i])
    print(new_pull - old_pull_ex_binary)
    print(old_pull_ex_binary - new_pull)
    assert new_pull == old_pull_ex_binary

    # check new trunk workflow matches ciflow/trunk
    with open(f"{GITHUB_DIR}/workflows/trunk.yml") as f:
        y = yaml.load(f, Loader=Loader)
    new_trunk = set([i["name"] for i in y["jobs"].values()])
    old_trunk = ciflow_ruleset.label_rules[LABEL_CIFLOW_TRUNK] - ciflow_ruleset.label_rules[LABEL_CIFLOW_DEFAULT]

    # docker builds are erroneously marked ciflow/trunk
    old_trunk = old_trunk - {"docker-builds"}
    assert new_trunk == old_trunk

    with open(f"{GITHUB_DIR}/workflows/periodic.yml") as f:
        y = yaml.load(f, Loader=Loader)
    new_periodic = set([i["name"] for i in y["jobs"].values()])
    old_periodic_l = list(ciflow_ruleset.label_rules[LABEL_CIFLOW_SCHEDULED])

    # strip "periodic-" from beginning, since we removed those as part of migration.
    for i, job in enumerate(old_periodic_l):
        if job.startswith("periodic-"):
            old_periodic_l[i] = job[len("periodic-"):]
    old_periodic = set(old_periodic_l)
    # this is moved to nightly
    old_periodic = old_periodic - {"linux-docs-push"}
>>>>>>> 8ac47291

    # assert new_periodic == old_periodic


if __name__ == "__main__":
    main()<|MERGE_RESOLUTION|>--- conflicted
+++ resolved
@@ -1254,8 +1254,7 @@
     #     ciflow_ruleset.add_label_rule(workflow.ciflow_config.labels, workflow.build_environment)
 
 
-    # check new pull workflow matches ciflow/default
-<<<<<<< HEAD
+    # # check new pull workflow matches ciflow/default
     # with open(f"{GITHUB_DIR}/workflows/pull.yml") as f:
     #     y = yaml.load(f, Loader=Loader)
     # new_pull = set([i["name"] for i in y["jobs"].values()])
@@ -1288,42 +1287,8 @@
     # old_periodic = set(old_periodic_l)
     # # this is moved to nightly
     # old_periodic = old_periodic - {"linux-docs-push"}
-=======
-    with open(f"{GITHUB_DIR}/workflows/pull.yml") as f:
-        y = yaml.load(f, Loader=Loader)
-    new_pull = set([i["name"] for i in y["jobs"].values()])
-
-    # binary builds are erroneously marked as ciflow/default
-    old_pull_ex_binary = set([i for i in ciflow_ruleset.label_rules[LABEL_CIFLOW_DEFAULT] if "binary" not in i])
-    print(new_pull - old_pull_ex_binary)
-    print(old_pull_ex_binary - new_pull)
-    assert new_pull == old_pull_ex_binary
-
-    # check new trunk workflow matches ciflow/trunk
-    with open(f"{GITHUB_DIR}/workflows/trunk.yml") as f:
-        y = yaml.load(f, Loader=Loader)
-    new_trunk = set([i["name"] for i in y["jobs"].values()])
-    old_trunk = ciflow_ruleset.label_rules[LABEL_CIFLOW_TRUNK] - ciflow_ruleset.label_rules[LABEL_CIFLOW_DEFAULT]
-
-    # docker builds are erroneously marked ciflow/trunk
-    old_trunk = old_trunk - {"docker-builds"}
-    assert new_trunk == old_trunk
-
-    with open(f"{GITHUB_DIR}/workflows/periodic.yml") as f:
-        y = yaml.load(f, Loader=Loader)
-    new_periodic = set([i["name"] for i in y["jobs"].values()])
-    old_periodic_l = list(ciflow_ruleset.label_rules[LABEL_CIFLOW_SCHEDULED])
-
-    # strip "periodic-" from beginning, since we removed those as part of migration.
-    for i, job in enumerate(old_periodic_l):
-        if job.startswith("periodic-"):
-            old_periodic_l[i] = job[len("periodic-"):]
-    old_periodic = set(old_periodic_l)
-    # this is moved to nightly
-    old_periodic = old_periodic - {"linux-docs-push"}
->>>>>>> 8ac47291
-
-    # assert new_periodic == old_periodic
+
+    # # assert new_periodic == old_periodic
 
 
 if __name__ == "__main__":
