# Owner(s): ["oncall: quantization"]
import copy
import torch
import torch._dynamo as torchdynamo
import torch.nn as nn
from torch.ao.quantization.pt2e.quantizer import (
    X86InductorQuantizer,
)
from torch.ao.quantization.quantize_pt2e import (
    convert_pt2e,
    prepare_pt2e,
)
from torch.testing._internal.common_quantization import (
    NodeSpec as ns,
    QuantizationTestCase,
    skipIfNoX86,
    skipIfNoDynamoSupport,
)
from torch.testing._internal.common_quantized import override_quantized_engine
from enum import Enum
import itertools
import torch.ao.quantization.pt2e.quantizer.x86_inductor_quantizer as xiq
import operator
from torch.ao.quantization import ObserverBase

class Conv2DType(Enum):
    left = 1
    right = 2
    both = 3

class TestHelperModules:
    class SingleConv2dModule(torch.nn.Module):
        def __init__(self, ) -> None:
            super().__init__()
            self.conv = nn.Conv2d(3, 6, (2, 2), stride=(1, 1), padding=(1, 1))

        def forward(self, x):
            return self.conv(x)

    class Conv2dReLUModule(torch.nn.Module):
        def __init__(self, inplace_relu: bool = False, use_bias: bool = False) -> None:
            super().__init__()
            self.conv = nn.Conv2d(3, 6, (2, 2), stride=(1, 1), padding=(1, 1), bias=use_bias)
            self.relu = nn.ReLU(inplace=inplace_relu)

        def forward(self, x):
            return self.relu(self.conv(x))

    class Conv2dAddModule(torch.nn.Module):
        def __init__(self,
                     inplace_add: bool = False,
                     conv2d_type: Conv2DType = Conv2DType.left,
                     use_bias: bool = False,
                     ) -> None:
            super().__init__()
            self.conv = torch.nn.Conv2d(
                in_channels=3, out_channels=3, kernel_size=3, stride=1, padding=1, bias=use_bias
            )
            self.conv2 = torch.nn.Conv2d(
                in_channels=3, out_channels=3, kernel_size=3, stride=1, padding=1, bias=use_bias
            )
            self.relu = nn.ReLU()
            self.inplace_add = inplace_add
            self.conv2d_type = conv2d_type

        def forward(self, x):
            if self.conv2d_type == Conv2DType.left:
                if self.inplace_add:
                    tmp = self.conv(x)
                    tmp += self.relu(x)
                    return tmp
                else:
                    return self.conv(x) + self.relu(x)
            elif self.conv2d_type == Conv2DType.right:
                if self.inplace_add:
                    tmp = self.relu(x)
                    tmp += self.conv(x)
                    return tmp
                else:
                    return self.relu(x) + self.conv(x)
            elif self.conv2d_type == Conv2DType.both:
                if self.inplace_add:
                    tmp = self.conv(x)
                    tmp += self.conv2(x)
                    return tmp
                else:
                    return self.conv(x) + self.conv2(x)

    class Conv2dAddReLUModule(torch.nn.Module):
        def __init__(self,
                     inplace_add: bool = False,
                     conv2d_type: Conv2DType = Conv2DType.left,
                     inplace_relu: bool = False,
                     use_bias: bool = False,
                     ) -> None:
            super().__init__()
            self.conv = torch.nn.Conv2d(
                in_channels=3, out_channels=3, kernel_size=3, stride=1, padding=1, bias=use_bias
            )
            self.conv2 = torch.nn.Conv2d(
                in_channels=3, out_channels=3, kernel_size=3, stride=1, padding=1, bias=use_bias
            )
            self.relu = nn.ReLU()
            self.inplace_add = inplace_add
            self.conv2d_type = conv2d_type
            self.relu2 = nn.ReLU(inplace=inplace_relu)

        def forward(self, x):
            if self.conv2d_type == Conv2DType.left:
                if self.inplace_add:
                    tmp = self.conv(x)
                    tmp += self.relu(x)
                    return self.relu2(tmp)
                else:
                    return self.relu2(self.conv(x) + self.relu(x))
            elif self.conv2d_type == Conv2DType.right:
                if self.inplace_add:
                    tmp = self.relu(x)
                    tmp += self.conv(x)
                    return self.relu2(tmp)
                else:
                    return self.relu2(self.relu(x) + self.conv(x))
            elif self.conv2d_type == Conv2DType.both:
                if self.inplace_add:
                    tmp = self.conv(x)
                    tmp += self.conv2(x)
                    return self.relu2(tmp)
                else:
                    return self.relu2(self.conv(x) + self.conv2(x))

    class Conv2dMaxpoolPowModule(nn.Module):
        def __init__(self):
            super().__init__()
            self.conv = nn.Conv2d(2, 2, 1)
            self.pool = nn.MaxPool2d(1, 1)

        def forward(self, x):
            x = self.conv(x)
            x = self.pool(x)
            return torch.pow(x, 2)


    class SerialsConv2dAddReLUModule(torch.nn.Module):
        """ Serials of 2 Conv2d -> Add -> ReLU Pattern.
        """
        def __init__(self, ) -> None:
            super().__init__()
            self.conv = torch.nn.Conv2d(
                in_channels=3, out_channels=3, kernel_size=3, stride=1, padding=1, bias=True
            )
            self.conv2 = torch.nn.Conv2d(
                in_channels=3, out_channels=3, kernel_size=3, stride=1, padding=1, bias=True
            )
            self.conv3 = torch.nn.Conv2d(
                in_channels=3, out_channels=3, kernel_size=3, stride=1, padding=1, bias=True
            )
            self.conv4 = torch.nn.Conv2d(
                in_channels=3, out_channels=3, kernel_size=3, stride=1, padding=1, bias=True
            )
            self.relu = nn.ReLU()
            self.relu2 = nn.ReLU()

        def forward(self, x):
            x1 = self.conv(x)
            res1 = self.relu(self.conv2(x1) + self.conv3(x1))
            res2 = self.relu2(self.conv4(res1) + res1)
            return res2

class X86InductorQuantTestCase(QuantizationTestCase):
    def _test_quantizer(
        self,
        model,
        example_inputs,
        quantizer,
        expected_node_occurrence,
        expected_node_list=None,
    ):
        m_eager = model.eval()

        # program capture
        m = copy.deepcopy(m_eager)
        m, guards = torchdynamo.export(
            m,
            *copy.deepcopy(example_inputs),
            aten_graph=True,
        )
<<<<<<< HEAD
        export_model = copy.deepcopy(m)
        m = prepare_pt2e_quantizer(m, quantizer)
=======
        m = prepare_pt2e(m, quantizer)
>>>>>>> 2fcf1dbb
        # Calibrate
        m(*example_inputs)
        prepare_model = copy.deepcopy(m)
        m = convert_pt2e(m)
        convert_model = copy.deepcopy(m)
        pt2_quant_output = m(*example_inputs)
        node_occurrence = {
            ns.call_function(k): v for k, v in expected_node_occurrence.items()
        }
        if expected_node_list is None:
            expected_node_list = []
        node_list = [ns.call_function(n) for n in expected_node_list]
        self.checkGraphModuleNodes(
            m, expected_node_occurrence=node_occurrence, expected_node_list=node_list
        )
        return export_model, prepare_model, convert_model

@skipIfNoDynamoSupport
class TestQuantizePT2EX86Inductor(X86InductorQuantTestCase):
    @skipIfNoX86
    def test_conv2d_with_quantizer_api(self):
        """
        Test pattern of single conv2d with X86InductorQuantizer.
        """
        with override_quantized_engine("x86"), torch.no_grad():
            m = TestHelperModules.SingleConv2dModule().eval()
            example_inputs = (torch.randn(2, 3, 16, 16),)
            quantizer = X86InductorQuantizer().set_global(
                xiq.get_default_x86_inductor_quantization_config()
            )
            node_occurrence = {
                # one for input and weight of the conv, one for output for the conv
                torch.ops.quantized_decomposed.quantize_per_tensor.default: 2,
                torch.ops.quantized_decomposed.dequantize_per_tensor.default: 2,
                torch.ops.quantized_decomposed.quantize_per_channel.default: 1,
                torch.ops.quantized_decomposed.dequantize_per_channel.default: 1,
            }
            node_list = [
                torch.ops.quantized_decomposed.quantize_per_tensor.default,
                torch.ops.quantized_decomposed.dequantize_per_tensor.default,
                torch.ops.aten.convolution.default,
                torch.ops.quantized_decomposed.quantize_per_tensor.default,
                torch.ops.quantized_decomposed.dequantize_per_tensor.default,
            ]
            self._test_quantizer(
                m,
                example_inputs,
                quantizer,
                node_occurrence,
                node_list,
            )

    @skipIfNoX86
    def test_conv2d_unary_with_quantizer_api(self):
        """
        Test pattern of conv2d with unary post ops (such as relu, sigmoid) with X86InductorQuantizer.
        Currently, only relu as unary post op is supported.
        """
        inplace_relu_list = [True, False]
        use_bias_list = [True, False]
        with override_quantized_engine("x86"), torch.no_grad():
            for inplace_relu, use_bias in itertools.product(inplace_relu_list, use_bias_list):
                m = TestHelperModules.Conv2dReLUModule(inplace_relu=inplace_relu, use_bias=use_bias).eval()
                example_inputs = (torch.randn(2, 3, 16, 16),)
                quantizer = X86InductorQuantizer().set_global(
                    xiq.get_default_x86_inductor_quantization_config()
                )
                node_occurrence = {
                    # one for input and weight of the conv, one for output for the relu
                    torch.ops.quantized_decomposed.quantize_per_tensor.default: 2,
                    torch.ops.quantized_decomposed.dequantize_per_tensor.default: 2,
                    torch.ops.quantized_decomposed.quantize_per_channel.default: 1,
                    torch.ops.quantized_decomposed.dequantize_per_channel.default: 1,
                }
                node_list = [
                    torch.ops.quantized_decomposed.quantize_per_tensor.default,
                    torch.ops.quantized_decomposed.dequantize_per_tensor.default,
                    torch.ops.aten.convolution.default,
                    torch.ops.aten.relu_.default if inplace_relu else torch.ops.aten.relu.default,
                    torch.ops.quantized_decomposed.quantize_per_tensor.default,
                    torch.ops.quantized_decomposed.dequantize_per_tensor.default,
                ]
                self._test_quantizer(
                    m,
                    example_inputs,
                    quantizer,
                    node_occurrence,
                    node_list,
                )

    @skipIfNoX86
    def test_conv2d_binary_with_quantizer_api(self):
        """
        Test pattern of conv2d with binary post ops (such as add) with X86InductorQuantizer.
        Currently, only add as binary post op is supported.
        """
        conv2d_type_list = [Conv2DType.left, Conv2DType.both]
        example_inputs = (torch.randn(2, 3, 6, 6),)
        quantizer = X86InductorQuantizer().set_global(
            xiq.get_default_x86_inductor_quantization_config()
        )
        with override_quantized_engine("x86"), torch.no_grad():
            for conv2d_type in conv2d_type_list:
                m = TestHelperModules.Conv2dAddModule(conv2d_type=conv2d_type).eval()
                if conv2d_type != Conv2DType.both:
                    node_occurrence = {
                        # one for input and weight of the conv
                        # one for output for the add
                        # one for extra input node of add
                        torch.ops.quantized_decomposed.quantize_per_tensor.default: 3,
                        torch.ops.quantized_decomposed.dequantize_per_tensor.default: 3,
                        torch.ops.quantized_decomposed.quantize_per_channel.default: 1,
                        torch.ops.quantized_decomposed.dequantize_per_channel.default: 1,
                    }
                else:
                    node_occurrence = {
                        # one for input and weight of the conv
                        # one for input and weight of another conv
                        # one for output for the add
                        # 2 conv will share same input quant/dequant
                        # one for extra input node of add
                        torch.ops.quantized_decomposed.quantize_per_tensor.default: 4,
                        torch.ops.quantized_decomposed.dequantize_per_tensor.default: 4,
                        torch.ops.quantized_decomposed.quantize_per_channel.default: 2,
                        torch.ops.quantized_decomposed.dequantize_per_channel.default: 2,
                    }
                node_list = [
                    torch.ops.quantized_decomposed.quantize_per_tensor.default,
                    torch.ops.quantized_decomposed.dequantize_per_tensor.default,
                    torch.ops.aten.convolution.default,
                    torch.ops.aten.add.Tensor,
                    torch.ops.quantized_decomposed.quantize_per_tensor.default,
                    torch.ops.quantized_decomposed.dequantize_per_tensor.default,
                ]
                self._test_quantizer(
                    m,
                    example_inputs,
                    quantizer,
                    node_occurrence,
                    node_list,
                )

    @skipIfNoX86
    def test_conv2d_binary_unary_with_quantizer_api(self):
        """
        Test pattern of conv2d with binary + unary post ops (such as add + relu) with X86InductorQuantizer.
        Currently, only add as binary post op and relu as unary post op are supported.
        """
        conv2d_type_list = [Conv2DType.left, Conv2DType.both]
        example_inputs = (torch.randn(2, 3, 6, 6),)
        quantizer = X86InductorQuantizer().set_global(
            xiq.get_default_x86_inductor_quantization_config()
        )
        with override_quantized_engine("x86"), torch.no_grad():
            for conv2d_type in conv2d_type_list:
                m = TestHelperModules.Conv2dAddReLUModule(
                    conv2d_type=conv2d_type,
                ).eval()
                if conv2d_type != Conv2DType.both:
                    node_occurrence = {
                        # one for input and weight of the conv
                        # one for output for the relu
                        # one for extra input node of add
                        torch.ops.quantized_decomposed.quantize_per_tensor.default: 3,
                        torch.ops.quantized_decomposed.dequantize_per_tensor.default: 3,
                        torch.ops.quantized_decomposed.quantize_per_channel.default: 1,
                        torch.ops.quantized_decomposed.dequantize_per_channel.default: 1,
                    }
                else:
                    node_occurrence = {
                        # one for input and weight of the conv
                        # one for input and weight of another conv
                        # one for output for the relu
                        # 2 conv will share same input quant/dequant
                        # one for extra input node of add
                        torch.ops.quantized_decomposed.quantize_per_tensor.default: 4,
                        torch.ops.quantized_decomposed.dequantize_per_tensor.default: 4,
                        torch.ops.quantized_decomposed.quantize_per_channel.default: 2,
                        torch.ops.quantized_decomposed.dequantize_per_channel.default: 2,
                    }
                node_list = [
                    torch.ops.quantized_decomposed.quantize_per_tensor.default,
                    torch.ops.quantized_decomposed.dequantize_per_tensor.default,
                    torch.ops.aten.convolution.default,
                    torch.ops.aten.add.Tensor,
                    torch.ops.quantized_decomposed.quantize_per_tensor.default,
                    torch.ops.quantized_decomposed.dequantize_per_tensor.default,
                ]
                self._test_quantizer(
                    m,
                    example_inputs,
                    quantizer,
                    node_occurrence,
                    node_list,
                )

    @skipIfNoX86
    def test_conv2d_serials_binary_unary_with_quantizer_api(self):
        """
        Test pattern of 2 following up conv2d add relu with X86InductorQuantizer.
        """
        with override_quantized_engine("x86"), torch.no_grad():
            m = TestHelperModules.SerialsConv2dAddReLUModule().eval()
            example_inputs = (torch.randn(2, 3, 16, 16),)
            quantizer = X86InductorQuantizer().set_global(xiq.get_default_x86_inductor_quantization_config())
            node_occurrence = {
                torch.ops.quantized_decomposed.quantize_per_tensor.default: 5,
                torch.ops.quantized_decomposed.dequantize_per_tensor.default: 5,
                torch.ops.quantized_decomposed.quantize_per_channel.default: 4,
                torch.ops.quantized_decomposed.dequantize_per_channel.default: 4,
            }
            node_list = [
                torch.ops.quantized_decomposed.quantize_per_tensor.default,
                torch.ops.quantized_decomposed.dequantize_per_tensor.default,
                torch.ops.aten.convolution.default,
                torch.ops.quantized_decomposed.quantize_per_tensor.default,
                torch.ops.quantized_decomposed.dequantize_per_tensor.default,
                torch.ops.aten.convolution.default,
                torch.ops.aten.convolution.default,
                torch.ops.aten.add.Tensor,
                torch.ops.aten.relu.default,
                torch.ops.quantized_decomposed.quantize_per_tensor.default,
                torch.ops.quantized_decomposed.dequantize_per_tensor.default,
            ]
            self._test_quantizer(
                m,
                example_inputs,
                quantizer,
                node_occurrence,
                node_list,
            )

    @skipIfNoX86
    def test_maxpool2d_recipe(self):
        r"""
        Test pattern: int8_in_int8_out_ops(maxpool) - non_quantizable op(pow)
        Since maxpool is a int8_in_int8_out_op, there is obs between maxpool and pow.
        """
        m = TestHelperModules.Conv2dMaxpoolPowModule().eval()
        x = torch.rand(1, 2, 14, 14)
        quantizer = X86InductorQuantizer().set_global(
            xiq.get_default_x86_inductor_quantization_config()
        )
        example_inputs = (x,)
        node_occurrence = {
            # one for input and weight of the conv, two for input/output for the maxpool2d
            torch.ops.quantized_decomposed.quantize_per_tensor.default: 3,
            torch.ops.quantized_decomposed.dequantize_per_tensor.default: 3,
            torch.ops.quantized_decomposed.quantize_per_channel.default: 1,
            torch.ops.quantized_decomposed.dequantize_per_channel.default: 1,
        }
        node_list = [
            torch.ops.quantized_decomposed.quantize_per_tensor.default,
            torch.ops.quantized_decomposed.dequantize_per_tensor.default,
            torch.ops.aten.convolution.default,
            torch.ops.quantized_decomposed.quantize_per_tensor.default,
            torch.ops.quantized_decomposed.dequantize_per_tensor.default,
            torch.ops.aten.max_pool2d_with_indices.default,
            torch.ops.quantized_decomposed.quantize_per_tensor.default,
            torch.ops.quantized_decomposed.dequantize_per_tensor.default,
        ]
        _, prepare_model, _ = self._test_quantizer(
            m,
            example_inputs,
            quantizer,
            node_occurrence,
            node_list,
        )
        # Check Maxpool2d has share observer at input and output
        for node in prepare_model.graph.nodes:
            if (
                node.op == "call_function"
                and node.target is torch.ops.aten.max_pool2d_with_indices.default
            ):
                maxpool_node = node
                input_obs_of_maxpool = getattr(
                    prepare_model, maxpool_node.args[0].target
                )
            elif node.op == "call_function" and node.target is operator.getitem:
                output_obs_of_maxpool = getattr(
                    prepare_model, list(node.users)[0].target
                )
            elif (
                node.op == "call_function"
                and node.target is torch.ops.aten.convolution.default
            ):
                conv_node = node
                input_obs_of_conv = getattr(prepare_model, conv_node.args[0].target)
        self.assertTrue(isinstance(input_obs_of_maxpool, ObserverBase))
        self.assertTrue(isinstance(output_obs_of_maxpool, ObserverBase))
        self.assertTrue(isinstance(input_obs_of_conv, ObserverBase))
        self.assertTrue(input_obs_of_maxpool is output_obs_of_maxpool)
        self.assertTrue(input_obs_of_maxpool is not input_obs_of_conv)<|MERGE_RESOLUTION|>--- conflicted
+++ resolved
@@ -184,12 +184,8 @@
             *copy.deepcopy(example_inputs),
             aten_graph=True,
         )
-<<<<<<< HEAD
         export_model = copy.deepcopy(m)
-        m = prepare_pt2e_quantizer(m, quantizer)
-=======
         m = prepare_pt2e(m, quantizer)
->>>>>>> 2fcf1dbb
         # Calibrate
         m(*example_inputs)
         prepare_model = copy.deepcopy(m)
