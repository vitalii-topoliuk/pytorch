--- conflicted
+++ resolved
@@ -72,7 +72,6 @@
     default_dynamic_qconfig,
 )
 from torch.testing._internal.common_quantized import override_quantized_engine
-from enum import Enum
 
 # TODO: Move to common utils or use existing quant utils to fetch model instances
 class TestHelperModules:
@@ -1755,406 +1754,4 @@
             )
             self._verify_symmetric_qnnpack_qat_numerics(
                 m, example_inputs, is_per_channel=True,
-<<<<<<< HEAD
-            )
-
-@skipIfNoDynamoSupport
-class TestX86InductorQuantizePT2E(QuantizationTestCase):
-    @skipIfNoX86
-    def test_conv2d_with_quantizer_api(self):
-        class Mod(torch.nn.Module):
-            def __init__(self, ) -> None:
-                super().__init__()
-                self.conv = nn.Conv2d(3, 6, (2, 2), stride=(1, 1), padding=(1, 1))
-
-            def forward(self, x):
-                return self.conv(x)
-
-        with override_quantized_engine("x86"):
-            with torch.no_grad():
-                m = Mod().eval()
-                m_copy = copy.deepcopy(m)
-                example_inputs = (torch.randn(2, 3, 16, 16),)
-                # program capture
-                m, guards = torchdynamo.export(
-                    m,
-                    *copy.deepcopy(example_inputs),
-                    aten_graph=True,
-                )
-
-                before_fusion_result = m(*example_inputs)
-                import torch.ao.quantization._pt2e.quantizer.x86_inductor_quantizer as xiq
-                quantizer = X86InductorQuantizer()
-                operator_config = xiq.get_default_x86_inductor_quantization_config()
-                quantizer.set_global(operator_config)
-                # Insert Observer
-                m = prepare_pt2e_quantizer(m, quantizer)
-                after_prepare_result = m(*example_inputs)
-                m = convert_pt2e(m)
-                node_occurrence = {
-                    # one for input and weight of the conv, one for output for the conv
-                    ns.call_function(torch.ops.quantized_decomposed.quantize_per_tensor): 2,
-                    ns.call_function(torch.ops.quantized_decomposed.dequantize_per_tensor): 2,
-                    ns.call_function(torch.ops.quantized_decomposed.quantize_per_channel): 1,
-                    ns.call_function(torch.ops.quantized_decomposed.dequantize_per_channel): 1,
-                }
-                node_list = [
-                    ns.call_function(torch.ops.quantized_decomposed.quantize_per_tensor),
-                    ns.call_function(torch.ops.quantized_decomposed.dequantize_per_tensor),
-                    ns.call_function(torch.ops.aten.convolution.default),
-                    ns.call_function(torch.ops.quantized_decomposed.quantize_per_tensor),
-                    ns.call_function(torch.ops.quantized_decomposed.dequantize_per_tensor),
-                ]
-                self.checkGraphModuleNodes(m,
-                                           expected_node_occurrence=node_occurrence,
-                                           expected_node_list=node_list)
-
-    @skipIfNoX86
-    def test_conv2d_unary_with_quantizer_api(self):
-        class Mod(torch.nn.Module):
-            def __init__(self, inplace_relu: bool = False, use_bias: bool = False) -> None:
-                super().__init__()
-                self.conv = nn.Conv2d(3, 6, (2, 2), stride=(1, 1), padding=(1, 1), bias=use_bias)
-                self.relu = nn.ReLU(inplace=inplace_relu)
-
-            def forward(self, x):
-                return self.relu(self.conv(x))
-
-        inplace_relu_list = [True, False]
-        use_bias_list = [True, False]
-        with override_quantized_engine("x86"):
-            with torch.no_grad():
-                for inplace_relu, use_bias in itertools.product(inplace_relu_list, use_bias_list):
-                    m = Mod(inplace_relu=inplace_relu, use_bias=use_bias).eval()
-                    m_copy = copy.deepcopy(m)
-                    example_inputs = (torch.randn(2, 3, 16, 16),)
-                    # program capture
-                    m, guards = torchdynamo.export(
-                        m,
-                        *copy.deepcopy(example_inputs),
-                        aten_graph=True,
-                    )
-
-                    before_fusion_result = m(*example_inputs)
-                    import torch.ao.quantization._pt2e.quantizer.x86_inductor_quantizer as xiq
-                    quantizer = X86InductorQuantizer()
-                    operator_spec = xiq.get_default_x86_inductor_quantization_config()
-                    quantizer.set_global(operator_spec)
-                    # Insert Observer
-                    m = prepare_pt2e_quantizer(m, quantizer)
-                    after_prepare_result = m(*example_inputs)
-                    m = convert_pt2e(m)
-                    node_occurrence = {
-                        # one for input and weight of the conv, one for output for the relu
-                        ns.call_function(torch.ops.quantized_decomposed.quantize_per_tensor): 2,
-                        ns.call_function(torch.ops.quantized_decomposed.dequantize_per_tensor): 2,
-                        ns.call_function(torch.ops.quantized_decomposed.quantize_per_channel): 1,
-                        ns.call_function(torch.ops.quantized_decomposed.dequantize_per_channel): 1,
-                    }
-                    node_list = [
-                        ns.call_function(torch.ops.quantized_decomposed.quantize_per_tensor),
-                        ns.call_function(torch.ops.quantized_decomposed.dequantize_per_tensor),
-                        ns.call_function(torch.ops.aten.convolution.default),
-                        ns.call_function(torch.ops.aten.relu_.default if inplace_relu else torch.ops.aten.relu.default),
-                        ns.call_function(torch.ops.quantized_decomposed.quantize_per_tensor),
-                        ns.call_function(torch.ops.quantized_decomposed.dequantize_per_tensor),
-                    ]
-                    self.checkGraphModuleNodes(m,
-                                               expected_node_occurrence=node_occurrence,
-                                               expected_node_list=node_list)
-
-    @skipIfNoX86
-    def test_conv2d_binary_with_quantizer_api(self):
-        class Conv2DType(Enum):
-            left = 1
-            right = 2
-            both = 3
-
-        class Mod(torch.nn.Module):
-            def __init__(self,
-                         inplace_add: bool = False,
-                         conv2d_type: Conv2DType = Conv2DType.left,
-                         use_bias: bool = False,
-                         ) -> None:
-                super().__init__()
-                self.conv = torch.nn.Conv2d(
-                    in_channels=3, out_channels=3, kernel_size=3, stride=1, padding=1, bias=use_bias
-                )
-                self.conv2 = torch.nn.Conv2d(
-                    in_channels=3, out_channels=3, kernel_size=3, stride=1, padding=1, bias=use_bias
-                )
-                self.relu = nn.ReLU()
-                self.inplace_add = inplace_add
-                self.conv2d_type = conv2d_type
-
-            def forward(self, x):
-                if self.conv2d_type == Conv2DType.left:
-                    if self.inplace_add:
-                        tmp = self.conv(x)
-                        tmp += self.relu(x)
-                        return tmp
-                    else:
-                        return self.conv(x) + self.relu(x)
-                elif self.conv2d_type == Conv2DType.right:
-                    if self.inplace_add:
-                        tmp = self.relu(x)
-                        tmp += self.conv(x)
-                        return tmp
-                    else:
-                        return self.relu(x) + self.conv(x)
-                elif self.conv2d_type == Conv2DType.both:
-                    if self.inplace_add:
-                        tmp = self.conv(x)
-                        tmp += self.conv2(x)
-                        return tmp
-                    else:
-                        return self.conv(x) + self.conv2(x)
-
-
-        inplace_add_list = [True, False]
-        conv2d_type_list = [Conv2DType.left, Conv2DType.right, Conv2DType.both]
-        use_bias_list = [True, False]
-
-        with override_quantized_engine("x86"):
-            with torch.no_grad():
-                for inplace_add, conv2d_type, use_bias in itertools.product(inplace_add_list, conv2d_type_list, use_bias_list):
-                    m = Mod(inplace_add=inplace_add, conv2d_type=conv2d_type, use_bias=use_bias).eval()
-                    m_copy = copy.deepcopy(m)
-                    example_inputs = (torch.randn(2, 3, 16, 16),)
-                    # program capture
-                    m, guards = torchdynamo.export(
-                        m,
-                        *copy.deepcopy(example_inputs),
-                        aten_graph=True,
-                    )
-
-                    before_fusion_result = m(*example_inputs)
-                    import torch.ao.quantization._pt2e.quantizer.x86_inductor_quantizer as xiq
-                    quantizer = X86InductorQuantizer()
-                    operator_spec = xiq.get_default_x86_inductor_quantization_config()
-                    quantizer.set_global(operator_spec)
-                    # Insert Observer
-                    m = prepare_pt2e_quantizer(m, quantizer)
-                    after_prepare_result = m(*example_inputs)
-                    m = convert_pt2e(m)
-                    if conv2d_type != Conv2DType.both:
-                        node_occurrence = {
-                            # one for input and weight of the conv
-                            # one for output for the add
-                            # one for extra input node of add
-                            ns.call_function(torch.ops.quantized_decomposed.quantize_per_tensor): 3,
-                            ns.call_function(torch.ops.quantized_decomposed.dequantize_per_tensor): 3,
-                            ns.call_function(torch.ops.quantized_decomposed.quantize_per_channel): 1,
-                            ns.call_function(torch.ops.quantized_decomposed.dequantize_per_channel): 1,
-                        }
-                    else:
-                        node_occurrence = {
-                            # one for input and weight of the conv
-                            # one for input and weight of another conv
-                            # one for output for the add
-                            # 2 conv will share same input quant/dequant
-                            # one for extra input node of add
-                            ns.call_function(torch.ops.quantized_decomposed.quantize_per_tensor): 4,
-                            ns.call_function(torch.ops.quantized_decomposed.dequantize_per_tensor): 4,
-                            ns.call_function(torch.ops.quantized_decomposed.quantize_per_channel): 2,
-                            ns.call_function(torch.ops.quantized_decomposed.dequantize_per_channel): 2,
-                        }
-                    node_list = [
-                        ns.call_function(torch.ops.quantized_decomposed.quantize_per_tensor),
-                        ns.call_function(torch.ops.quantized_decomposed.dequantize_per_tensor),
-                        ns.call_function(torch.ops.aten.convolution.default),
-                        ns.call_function(torch.ops.aten.add_.Tensor if inplace_add else torch.ops.aten.add.Tensor),
-                        ns.call_function(torch.ops.quantized_decomposed.quantize_per_tensor),
-                        ns.call_function(torch.ops.quantized_decomposed.dequantize_per_tensor),
-                    ]
-                    self.checkGraphModuleNodes(m,
-                                               expected_node_occurrence=node_occurrence,
-                                               expected_node_list=node_list)
-
-    @skipIfNoX86
-    def test_conv2d_binary_unary_with_quantizer_api(self):
-        class Conv2DType(Enum):
-            left = 1
-            right = 2
-            both = 3
-
-        class Mod(torch.nn.Module):
-            def __init__(self,
-                         inplace_add: bool = False,
-                         conv2d_type: Conv2DType = Conv2DType.left,
-                         inplace_relu: bool = False,
-                         use_bias: bool = False,
-                         ) -> None:
-                super().__init__()
-                self.conv = torch.nn.Conv2d(
-                    in_channels=3, out_channels=3, kernel_size=3, stride=1, padding=1, bias=use_bias
-                )
-                self.conv2 = torch.nn.Conv2d(
-                    in_channels=3, out_channels=3, kernel_size=3, stride=1, padding=1, bias=use_bias
-                )
-                self.relu = nn.ReLU()
-                self.inplace_add = inplace_add
-                self.conv2d_type = conv2d_type
-                self.relu2 = nn.ReLU(inplace=inplace_relu)
-
-            def forward(self, x):
-                if self.conv2d_type == Conv2DType.left:
-                    if self.inplace_add:
-                        tmp = self.conv(x)
-                        tmp += self.relu(x)
-                        return self.relu2(tmp)
-                    else:
-                        return self.relu2(self.conv(x) + self.relu(x))
-                elif self.conv2d_type == Conv2DType.right:
-                    if self.inplace_add:
-                        tmp = self.relu(x)
-                        tmp += self.conv(x)
-                        return self.relu2(tmp)
-                    else:
-                        return self.relu2(self.relu(x) + self.conv(x))
-                elif self.conv2d_type == Conv2DType.both:
-                    if self.inplace_add:
-                        tmp = self.conv(x)
-                        tmp += self.conv2(x)
-                        return self.relu2(tmp)
-                    else:
-                        return self.relu2(self.conv(x) + self.conv2(x))
-
-        inplace_add_list = [True, False]
-        conv2d_type_list = [Conv2DType.left, Conv2DType.right, Conv2DType.both]
-        inplace_relu_list = [True, False]
-        use_bias_list = [True, False]
-
-        with override_quantized_engine("x86"):
-            with torch.no_grad():
-                for inplace_add, conv2d_type, inplace_relu, use_bias in itertools.product(
-                        inplace_add_list,
-                        conv2d_type_list,
-                        inplace_relu_list,
-                        use_bias_list,
-                ):
-                    m = Mod(inplace_add=inplace_add, conv2d_type=conv2d_type, inplace_relu=inplace_relu, use_bias=use_bias).eval()
-                    m_copy = copy.deepcopy(m)
-                    example_inputs = (torch.randn(2, 3, 16, 16),)
-                    # program capture
-                    m, guards = torchdynamo.export(
-                        m,
-                        *copy.deepcopy(example_inputs),
-                        aten_graph=True,
-                    )
-
-                    before_fusion_result = m(*example_inputs)
-                    import torch.ao.quantization._pt2e.quantizer.x86_inductor_quantizer as xiq
-                    quantizer = X86InductorQuantizer()
-                    operator_spec = xiq.get_default_x86_inductor_quantization_config()
-                    quantizer.set_global(operator_spec)
-                    # Insert Observer
-                    m = prepare_pt2e_quantizer(m, quantizer)
-                    after_prepare_result = m(*example_inputs)
-                    m = convert_pt2e(m)
-                    if conv2d_type != Conv2DType.both:
-                        node_occurrence = {
-                            # one for input and weight of the conv
-                            # one for output for the relu
-                            # one for extra input node of add
-                            ns.call_function(torch.ops.quantized_decomposed.quantize_per_tensor): 3,
-                            ns.call_function(torch.ops.quantized_decomposed.dequantize_per_tensor): 3,
-                            ns.call_function(torch.ops.quantized_decomposed.quantize_per_channel): 1,
-                            ns.call_function(torch.ops.quantized_decomposed.dequantize_per_channel): 1,
-                        }
-                    else:
-                        node_occurrence = {
-                            # one for input and weight of the conv
-                            # one for input and weight of another conv
-                            # one for output for the relu
-                            # 2 conv will share same input quant/dequant
-                            # one for extra input node of add
-                            ns.call_function(torch.ops.quantized_decomposed.quantize_per_tensor): 4,
-                            ns.call_function(torch.ops.quantized_decomposed.dequantize_per_tensor): 4,
-                            ns.call_function(torch.ops.quantized_decomposed.quantize_per_channel): 2,
-                            ns.call_function(torch.ops.quantized_decomposed.dequantize_per_channel): 2,
-                        }
-                    node_list = [
-                        ns.call_function(torch.ops.quantized_decomposed.quantize_per_tensor),
-                        ns.call_function(torch.ops.quantized_decomposed.dequantize_per_tensor),
-                        ns.call_function(torch.ops.aten.convolution.default),
-                        ns.call_function(torch.ops.aten.add_.Tensor if inplace_add else torch.ops.aten.add.Tensor),
-                        ns.call_function(torch.ops.quantized_decomposed.quantize_per_tensor),
-                        ns.call_function(torch.ops.quantized_decomposed.dequantize_per_tensor),
-                    ]
-                    self.checkGraphModuleNodes(m,
-                                               expected_node_occurrence=node_occurrence,
-                                               expected_node_list=node_list)
-
-    @skipIfNoX86
-    def test_conv2d_serials_binary_unary_with_quantizer_api(self):
-        class Mod(torch.nn.Module):
-            def __init__(self, ) -> None:
-                super().__init__()
-                self.conv = torch.nn.Conv2d(
-                    in_channels=3, out_channels=3, kernel_size=3, stride=1, padding=1, bias=True
-                )
-                self.conv2 = torch.nn.Conv2d(
-                    in_channels=3, out_channels=3, kernel_size=3, stride=1, padding=1, bias=True
-                )
-                self.conv3 = torch.nn.Conv2d(
-                    in_channels=3, out_channels=3, kernel_size=3, stride=1, padding=1, bias=True
-                )
-                self.conv4 = torch.nn.Conv2d(
-                    in_channels=3, out_channels=3, kernel_size=3, stride=1, padding=1, bias=True
-                )
-                self.relu = nn.ReLU()
-                self.relu2 = nn.ReLU()
-
-            def forward(self, x):
-                x1 = self.conv(x)
-                res1 = self.relu(self.conv2(x1) + self.conv3(x1))
-                res2 = self.relu2(self.conv4(res1) + res1)
-                return res2
-
-        with override_quantized_engine("x86"):
-            with torch.no_grad():
-                m = Mod().eval()
-                m_copy = copy.deepcopy(m)
-                example_inputs = (torch.randn(2, 3, 16, 16),)
-                # program capture
-                m, guards = torchdynamo.export(
-                    m,
-                    *copy.deepcopy(example_inputs),
-                    aten_graph=True,
-                )
-
-                before_fusion_result = m(*example_inputs)
-                import torch.ao.quantization._pt2e.quantizer.x86_inductor_quantizer as xiq
-                quantizer = X86InductorQuantizer()
-                operator_config = xiq.get_default_x86_inductor_quantization_config()
-                quantizer.set_global(operator_config)
-                # Insert Observer
-                m = prepare_pt2e_quantizer(m, quantizer)
-                after_prepare_result = m(*example_inputs)
-                m = convert_pt2e(m)
-                node_occurrence = {
-                    ns.call_function(torch.ops.quantized_decomposed.quantize_per_tensor): 5,
-                    ns.call_function(torch.ops.quantized_decomposed.dequantize_per_tensor): 5,
-                    ns.call_function(torch.ops.quantized_decomposed.quantize_per_channel): 4,
-                    ns.call_function(torch.ops.quantized_decomposed.dequantize_per_channel): 4,
-                }
-                node_list = [
-                    ns.call_function(torch.ops.quantized_decomposed.quantize_per_tensor),
-                    ns.call_function(torch.ops.quantized_decomposed.dequantize_per_tensor),
-                    ns.call_function(torch.ops.aten.convolution.default),
-                    ns.call_function(torch.ops.quantized_decomposed.quantize_per_tensor),
-                    ns.call_function(torch.ops.quantized_decomposed.dequantize_per_tensor),
-                    ns.call_function(torch.ops.aten.convolution.default),
-                    ns.call_function(torch.ops.aten.convolution.default),
-                    ns.call_function(torch.ops.aten.add.Tensor),
-                    ns.call_function(torch.ops.aten.relu.default),
-                    ns.call_function(torch.ops.quantized_decomposed.quantize_per_tensor),
-                    ns.call_function(torch.ops.quantized_decomposed.dequantize_per_tensor),
-                ]
-                self.checkGraphModuleNodes(m,
-                                           expected_node_occurrence=node_occurrence,
-                                           expected_node_list=node_list)
-=======
-            )
->>>>>>> 64f47b4e
+            )