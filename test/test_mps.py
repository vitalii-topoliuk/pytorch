--- conflicted
+++ resolved
@@ -10426,13 +10426,10 @@
         'nn.functional.triplet_margin_loss',
         'nn.functional.triplet_margin_with_distance_loss',
         'round', 'xlogy', 'addcmul',
-<<<<<<< HEAD
-        '__rmatmul__', 'addbmm',
-=======
+        '__rmatmul__', 'addbmm', 'addmv', 'baddbmm',
         'nn.functional.conv_transpose1d',
         'nn.functional.conv_transpose2d',
         'nn.functional.conv_transpose3d',
->>>>>>> 1c3646af
 
         # for macOS 12
         'masked.normalize', 'masked.sum', 'masked.var',
